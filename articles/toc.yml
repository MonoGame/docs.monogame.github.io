- name: Introduction
  href:
- name: Roadmap
  href: /roadmap/
- name: What's New
  href: whats_new.md
- name: Getting Started
  href: getting_started/index.md
  items:
    - name: Introduction
      href: getting_started/
    - name: Supported platforms
      href: getting_started/platforms.md
    - name: 1. Setting up your OS for development
      items:
        - name: Windows
          href: getting_started/1_setting_up_your_os_for_development_windows.md
        - name: macOS
          href: getting_started/1_setting_up_your_os_for_development_macos.md
        - name: Ubuntu 20.04
          href: getting_started/1_setting_up_your_os_for_development_ubuntu.md
    - name: 2. Choosing your IDE
      items:
        - name: Visual Studio for Windows
          href: getting_started/2_choosing_your_ide_visual_studio.md
        - name: Visual Studio Code
          href: getting_started/2_choosing_your_ide_vscode.md
        - name: Rider
          href: getting_started/2_choosing_your_ide_rider.md
    - name: 3. Understanding the Code
      href: getting_started/3_understanding_the_code.md
    - name: 4. Adding Content
      href: getting_started/4_adding_content.md
    - name: 5. Adding Basic Code
      href: getting_started/5_adding_basic_code.md
    - name: Packaging
      href: getting_started/packaging_games.md
    - name: Preparing for consoles
      href: getting_started/preparing_for_consoles.md
    - name: Using Development Nuget Packages
      href: getting_started/using_development_nuget_packages.md
    - name: Tools
      items:
        - name: Introduction
          href: getting_started/tools/
        - name: MGCB
          href: getting_started/tools/mgcb.md
        - name: MGCB Editor
          href: getting_started/tools/mgcb_editor.md
        - name: MGFXC
          href: getting_started/tools/mgfxc.md
    - name: Content Pipeline
      items:
        - name: Introduction
          href: getting_started/content_pipeline/index.md
        - name: Why use the Content Pipeline
          href: getting_started/content_pipeline/why_content_pipeline.md
        - name: Using MGCB Editor
          href: getting_started/content_pipeline/using_mgcb_editor.md
        - name: Custom Effects
          href: getting_started/content_pipeline/custom_effects.md
        - name: TrueType fonts
          href: getting_started/content_pipeline/adding_ttf_fonts.md
        - name: Localization
          href: getting_started/content_pipeline/localization.md
- name: Getting to know MonoGame
  href: getting_to_know/
  items:
    - name: What is
      href: getting_to_know/whatis/
      items:
        - name: Audio
          href: getting_to_know/whatis/audio/
        - name: Content Pipeline
          href: getting_to_know/whatis/content_pipeline/
        - name: Graphics
          href: getting_to_know/whatis/graphics/
        - name: Input
          href: getting_to_know/whatis/input/
        - name: The Game Loop
          href: getting_to_know/whatis/game_loop/
        - name: Vector / Matrix / Quaternions
          href: getting_to_know/whatis/vector_matrix_quat/
        - name: MonoGame Class Library
          href: getting_to_know/whatis/monogame_class_library/
    - name: How to
      href: getting_to_know/howto/
      items:
        - name: Audio
          href: getting_to_know/howto/audio/
        - name: Content Pipeline
          href: getting_to_know/howto/content_pipeline/
        - name: Graphics
          href: getting_to_know/howto/graphics/
        - name: Input
          href: getting_to_know/howto/input/
- name: Migration
  items:
    - name: Migrating from XNA
      href: migration/migrate_xna.md
    - name: Migrating from 3.7
      href: migration/migrate_37.md
    - name: Migrating from 3.8.0
      href: migration/migrate_38.md
    - name: Updating Versions
      href: migration/updating_versions.md
- name: Samples and Demos
  href: samples.md
- name: Tutorials
  href: tutorials/
  items:
    - name: Building 2D Games
      href: tutorials/building_2d_games/
      items:
        - name: "01: What Is MonoGame?"
          href: tutorials/building_2d_games/01_what_is_monogame/
        - name: "02: Getting Started"
          href: tutorials/building_2d_games/02_getting_started/
        - name: "03: The Game1 File"
          href: tutorials/building_2d_games/03_the_game1_file/
        - name: "04: Creating a Class Library"
          href: tutorials/building_2d_games/04_creating_a_class_library/
        - name: "05: Content Pipeline"
          href: tutorials/building_2d_games/05_content_pipeline/
        - name: "06: Working with Textures"
          href: tutorials/building_2d_games/06_working_with_textures/
        - name: "07: Optimizing Texture Rendering"
          href: tutorials/building_2d_games/07_optimizing_texture_rendering/
        - name: "08: The Sprite Class"
          href: tutorials/building_2d_games/08_the_sprite_class/
        - name: "09: The AnimatedSprite Class"
          href: tutorials/building_2d_games/09_the_animatedsprite_class/
        - name: "10: Handling Input"
          href: tutorials/building_2d_games/10_handling_input/
        - name: "11: Input Management"
          href: tutorials/building_2d_games/11_input_management/
        - name: "12: Collision Detection"
          href: tutorials/building_2d_games/12_collision_detection/
        - name: "13: Working With Tilemaps"
          href: tutorials/building_2d_games/13_working_with_tilemaps/
        - name: "14: Sound Effects and Music"
          href: tutorials/building_2d_games/14_soundeffects_and_music/
        - name: "15: Audio Controller"
          href: tutorials/building_2d_games/15_audio_controller/
        - name: "16: Working with SpriteFonts"
          href: tutorials/building_2d_games/16_working_with_spritefonts/
        - name: "17: Scenes"
          href: tutorials/building_2d_games/17_scenes/
        - name: "18: Texture Sampling"
          href: tutorials/building_2d_games/18_texture_sampling/
        - name: "19: User Interface Fundamentals"
          href: tutorials/building_2d_games/19_user_interface_fundamentals/
        - name: "20: Implementing UI with Gum"
          href: tutorials/building_2d_games/20_implementing_ui_with_gum/
        - name: "21: Customizing Gum UI"
          href: tutorials/building_2d_games/21_customizing_gum_ui/
        - name: "22: Snake Game Mechanics"
          href: tutorials/building_2d_games/22_snake_game_mechanics/
        - name: "23: Completing the Game"
          href: tutorials/building_2d_games/23_completing_the_game/
        - name: "24: Shaders"
          href: tutorials/building_2d_games/24_shaders/
        - name: "25: Packaging Your Game for Distribution"
          href: tutorials/building_2d_games/25_packaging_game/
<<<<<<< HEAD
        - name: "Chapter 27: Conclusion and Next Steps"
          href: tutorials/building_2d_games/27_conclusion/
=======
        - name: "25: Publishing Your Game to itch.io"
          href: tutorials/building_2d_games/26_publish_to_itch/
>>>>>>> b6e46d4f
- name: Console Access
  href: console_access.md
- name: Help and Support
  href: help_and_support.md
- name: Contributing to documentation
  href: contributing.md<|MERGE_RESOLUTION|>--- conflicted
+++ resolved
@@ -162,13 +162,10 @@
           href: tutorials/building_2d_games/24_shaders/
         - name: "25: Packaging Your Game for Distribution"
           href: tutorials/building_2d_games/25_packaging_game/
-<<<<<<< HEAD
+        - name: "26: Publishing Your Game to itch.io"
+          href: tutorials/building_2d_games/26_publish_to_itch/          
         - name: "Chapter 27: Conclusion and Next Steps"
           href: tutorials/building_2d_games/27_conclusion/
-=======
-        - name: "25: Publishing Your Game to itch.io"
-          href: tutorials/building_2d_games/26_publish_to_itch/
->>>>>>> b6e46d4f
 - name: Console Access
   href: console_access.md
 - name: Help and Support

- name: Introduction
  href: index.md
- name: What's New
  href: whats_new.md
- name: Getting Started
  items:
  - name: Introduction
    href: getting_started/index.md
  - name: 1. Setting up your development environment
    items:
    - name: Windows
      href: getting_started/1_setting_up_your_development_environment_windows.md
    - name: macOS / Linux
      href: getting_started/1_setting_up_your_development_environment_unix.md
  - name: 2. Creating a new project
    items:
    - name: Visual Studio 2022
      href: getting_started/2_creating_a_new_project_vs.md
    - name: .NET CLI (Rider or Visual Studio Code)
      href: getting_started/2_creating_a_new_project_netcore.md
  - name: 3. Understanding the Code
    href: getting_started/3_understanding_the_code.md
  - name: 4. Adding Content
    href: getting_started/4_adding_content.md
  - name: 5. Adding Basic Code
    href: getting_started/5_adding_basic_code.md
- name: Tools
  items:
  - name: Introduction
    href: tools/index.md
  - name: MGCB
    href: tools/mgcb.md
  - name: MGCB Editor
    href: tools/mgcb_editor.md
  - name: MGFXC
    href: tools/mgfxc.md
- name: Content Pipeline
  items:
  - name: Introduction
    href: content_pipeline/index.md
  - name: Why use the Content Pipeline
    href: content_pipeline/why_content_pipeline.md
  - name: Using MGCB Editor
    href: content_pipeline/using_mgcb_editor.md
  - name: Custom Effects
    href: content_pipeline/custom_effects.md
  - name: TrueType fonts
    href: content_pipeline/adding_ttf_fonts.md
  - name: Localization
    href: content_pipeline/localization.md
- name: Supported platforms
  href: platforms.md
- name: Migrating from 3.7
  href: migrate_37.md
- name: Migrating from 3.8.0
  href: migrate_38.md
- name: Migrating from XNA
  href: migrate_xna.md
- name: Packaging
  href: packaging_games.md
- name: Preparing for consoles
  href: preparing_for_consoles.md
- name: Samples and Demos
  href: samples.md
- name: Community Tutorials
  href: tutorials.md
- name: Help and Support
  href: help_and_support.md
- name: Contributing to documentation
<<<<<<< HEAD
  href: contributing
- name: MonoGame
  href: monogame/Index.md
=======
  href: contributing.md
>>>>>>> 19945787
<|MERGE_RESOLUTION|>--- conflicted
+++ resolved
@@ -67,10 +67,6 @@
 - name: Help and Support
   href: help_and_support.md
 - name: Contributing to documentation
-<<<<<<< HEAD
-  href: contributing
+  href: contributing.md
 - name: MonoGame
-  href: monogame/Index.md
-=======
-  href: contributing.md
->>>>>>> 19945787
+  href: monogame/Index.md
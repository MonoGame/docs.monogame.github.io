items:
- name: Introduction
<<<<<<< HEAD
  href:
=======
  href: index.md
>>>>>>> 5139a3d5
- name: Roadmap
  href: /roadmap/
- name: What's New
  href: whats_new.md
- name: Getting Started
  href: getting_started/index.md
  items:
<<<<<<< HEAD
=======
  - name: Introduction
    href: getting_started/
  - name: Supported platforms
    href: getting_started/platforms.md
  - name: 1. Setting up your OS for development
    items:
    - name: Windows
      href: getting_started/1_setting_up_your_os_for_development_windows.md
    - name: macOS
      href: getting_started/1_setting_up_your_os_for_development_macos.md
    - name: Ubuntu
      href: getting_started/1_setting_up_your_os_for_development_ubuntu.md
  - name: 2. Choosing your IDE
    items:
    - name: Visual Studio for Windows
      href: getting_started/2_choosing_your_ide_visual_studio.md
    - name: Visual Studio Code
      href: getting_started/2_choosing_your_ide_vscode.md
    - name: Rider
      href: getting_started/2_choosing_your_ide_rider.md
  - name: 3. Understanding the Code
    href: getting_started/3_understanding_the_code.md
  - name: 4. Adding Content
    href: getting_started/4_adding_content.md
  - name: 5. Adding Basic Code
    href: getting_started/5_adding_basic_code.md
  - name: Packaging
    href: getting_started/packaging_games.md
  - name: Preparing for consoles
    href: getting_started/preparing_for_consoles.md
  - name: Using Development Nuget Packages
    href: getting_started/using_development_nuget_packages.md
  - name: Tools
    items:
>>>>>>> 5139a3d5
    - name: Introduction
      href: getting_started/
    - name: Supported platforms
      href: getting_started/platforms.md
    - name: 1. Setting up your OS for development
      items:
        - name: Windows
          href: getting_started/1_setting_up_your_os_for_development_windows.md
        - name: macOS
          href: getting_started/1_setting_up_your_os_for_development_macos.md
        - name: Ubuntu 20.04
          href: getting_started/1_setting_up_your_os_for_development_ubuntu.md
    - name: 2. Choosing your IDE
      items:
        - name: Visual Studio for Windows
          href: getting_started/2_choosing_your_ide_visual_studio.md
        - name: Visual Studio Code
          href: getting_started/2_choosing_your_ide_vscode.md
        - name: Rider
          href: getting_started/2_choosing_your_ide_rider.md
    - name: 3. Understanding the Code
      href: getting_started/3_understanding_the_code.md
    - name: 4. Adding Content
      href: getting_started/4_adding_content.md
    - name: 5. Adding Basic Code
      href: getting_started/5_adding_basic_code.md
    - name: Packaging
      href: getting_started/packaging_games.md
    - name: Preparing for consoles
      href: getting_started/preparing_for_consoles.md
    - name: Using Development Nuget Packages
      href: getting_started/using_development_nuget_packages.md
    - name: Tools
      items:
        - name: Introduction
          href: getting_started/tools/
        - name: MGCB
          href: getting_started/tools/mgcb.md
        - name: MGCB Editor
          href: getting_started/tools/mgcb_editor.md
        - name: MGFXC
          href: getting_started/tools/mgfxc.md
    - name: Content Pipeline
      items:
        - name: Introduction
          href: getting_started/content_pipeline/index.md
        - name: Why use the Content Pipeline
          href: getting_started/content_pipeline/why_content_pipeline.md
        - name: Using MGCB Editor
          href: getting_started/content_pipeline/using_mgcb_editor.md
        - name: Custom Effects
          href: getting_started/content_pipeline/custom_effects.md
        - name: TrueType fonts
          href: getting_started/content_pipeline/adding_ttf_fonts.md
        - name: Localization
          href: getting_started/content_pipeline/localization.md
- name: Getting to know MonoGame
  href: getting_to_know/
  items:
    - name: What is
      href: getting_to_know/whatis/
      items:
        - name: Audio
          href: getting_to_know/whatis/audio/
        - name: Content Pipeline
          href: getting_to_know/whatis/content_pipeline/
        - name: Graphics
          href: getting_to_know/whatis/graphics/
        - name: Input
          href: getting_to_know/whatis/input/
        - name: The Game Loop
          href: getting_to_know/whatis/game_loop/
        - name: Vector / Matrix / Quaternions
          href: getting_to_know/whatis/vector_matrix_quat/
        - name: MonoGame Class Library
          href: getting_to_know/whatis/monogame_class_library/
    - name: How to
      href: getting_to_know/howto/
      items:
        - name: Audio
          href: getting_to_know/howto/audio/
        - name: Content Pipeline
          href: getting_to_know/howto/content_pipeline/
        - name: Graphics
          href: getting_to_know/howto/graphics/
        - name: Input
          href: getting_to_know/howto/input/
- name: Migration
  items:
    - name: Migrating from XNA
      href: migration/migrate_xna.md
    - name: Migrating from 3.7
      href: migration/migrate_37.md
    - name: Migrating from 3.8.0
      href: migration/migrate_38.md
    - name: Updating Versions
      href: migration/updating_versions.md
- name: Samples and Demos
  href: samples.md
- name: Tutorials
  href: tutorials/
  items:
    - name: Building 2D Games
      href: tutorials/building_2d_games/
      items:
        - name: "01: What Is MonoGame?"
          href: tutorials/building_2d_games/01_what_is_monogame/
        - name: "02: Getting Started"
          href: tutorials/building_2d_games/02_getting_started/
        - name: "03: The Game1 File"
          href: tutorials/building_2d_games/03_the_game1_file/
        - name: "04: Creating a Class Library"
          href: tutorials/building_2d_games/04_creating_a_class_library/
        - name: "05: Content Pipeline"
          href: tutorials/building_2d_games/05_content_pipeline/
        - name: "06: Working with Textures"
          href: tutorials/building_2d_games/06_working_with_textures/
        - name: "07: Optimizing Texture Rendering"
          href: tutorials/building_2d_games/07_optimizing_texture_rendering/
        - name: "08: The Sprite Class"
          href: tutorials/building_2d_games/08_the_sprite_class/
        - name: "09: The AnimatedSprite Class"
          href: tutorials/building_2d_games/09_the_animatedsprite_class/
        - name: "10: Handling Input"
          href: tutorials/building_2d_games/10_handling_input/
        - name: "11: Input Management"
          href: tutorials/building_2d_games/11_input_management/
        - name: "12: Collision Detection"
          href: tutorials/building_2d_games/12_collision_detection/
        - name: "13: Working With Tilemaps"
          href: tutorials/building_2d_games/13_working_with_tilemaps/
        - name: "14: Sound Effects and Music"
          href: tutorials/building_2d_games/14_soundeffects_and_music/
        - name: "15: Audio Controller"
          href: tutorials/building_2d_games/15_audio_controller/
        - name: "16: Working with SpriteFonts"
          href: tutorials/building_2d_games/16_working_with_spritefonts/
        - name: "17: Scenes"
          href: tutorials/building_2d_games/17_scenes/
        - name: "18: Texture Sampling"
          href: tutorials/building_2d_games/18_texture_sampling/
        - name: "19: User Interface Fundamentals"
          href: tutorials/building_2d_games/19_user_interface_fundamentals/
        - name: "20: Implementing UI with Gum"
          href: tutorials/building_2d_games/20_implementing_ui_with_gum/
        - name: "21: Customizing Gum UI"
          href: tutorials/building_2d_games/21_customizing_gum_ui/
        - name: "22: Snake Game Mechanics"
          href: tutorials/building_2d_games/22_snake_game_mechanics/
        - name: "23: Completing the Game"
          href: tutorials/building_2d_games/23_completing_the_game/
        - name: "24: Shaders"
          href: tutorials/building_2d_games/24_shaders/
        - name: "25: Packaging Your Game for Distribution"
          href: tutorials/building_2d_games/25_packaging_game/
        - name: "26: Publishing Your Game to itch.io"
          href: tutorials/building_2d_games/26_publish_to_itch/          
        - name: "Chapter 27: Conclusion and Next Steps"
          href: tutorials/building_2d_games/27_conclusion/
- name: Console Access
  href: console_access.md
- name: Help and Support
  href: help_and_support.md
- name: Contributing to documentation
  href: contributing.md<|MERGE_RESOLUTION|>--- conflicted
+++ resolved
@@ -1,10 +1,6 @@
 items:
 - name: Introduction
-<<<<<<< HEAD
-  href:
-=======
   href: index.md
->>>>>>> 5139a3d5
 - name: Roadmap
   href: /roadmap/
 - name: What's New
@@ -12,8 +8,6 @@
 - name: Getting Started
   href: getting_started/index.md
   items:
-<<<<<<< HEAD
-=======
   - name: Introduction
     href: getting_started/
   - name: Supported platforms
@@ -48,63 +42,28 @@
     href: getting_started/using_development_nuget_packages.md
   - name: Tools
     items:
->>>>>>> 5139a3d5
     - name: Introduction
-      href: getting_started/
-    - name: Supported platforms
-      href: getting_started/platforms.md
-    - name: 1. Setting up your OS for development
-      items:
-        - name: Windows
-          href: getting_started/1_setting_up_your_os_for_development_windows.md
-        - name: macOS
-          href: getting_started/1_setting_up_your_os_for_development_macos.md
-        - name: Ubuntu 20.04
-          href: getting_started/1_setting_up_your_os_for_development_ubuntu.md
-    - name: 2. Choosing your IDE
-      items:
-        - name: Visual Studio for Windows
-          href: getting_started/2_choosing_your_ide_visual_studio.md
-        - name: Visual Studio Code
-          href: getting_started/2_choosing_your_ide_vscode.md
-        - name: Rider
-          href: getting_started/2_choosing_your_ide_rider.md
-    - name: 3. Understanding the Code
-      href: getting_started/3_understanding_the_code.md
-    - name: 4. Adding Content
-      href: getting_started/4_adding_content.md
-    - name: 5. Adding Basic Code
-      href: getting_started/5_adding_basic_code.md
-    - name: Packaging
-      href: getting_started/packaging_games.md
-    - name: Preparing for consoles
-      href: getting_started/preparing_for_consoles.md
-    - name: Using Development Nuget Packages
-      href: getting_started/using_development_nuget_packages.md
-    - name: Tools
-      items:
-        - name: Introduction
-          href: getting_started/tools/
-        - name: MGCB
-          href: getting_started/tools/mgcb.md
-        - name: MGCB Editor
-          href: getting_started/tools/mgcb_editor.md
-        - name: MGFXC
-          href: getting_started/tools/mgfxc.md
-    - name: Content Pipeline
-      items:
-        - name: Introduction
-          href: getting_started/content_pipeline/index.md
-        - name: Why use the Content Pipeline
-          href: getting_started/content_pipeline/why_content_pipeline.md
-        - name: Using MGCB Editor
-          href: getting_started/content_pipeline/using_mgcb_editor.md
-        - name: Custom Effects
-          href: getting_started/content_pipeline/custom_effects.md
-        - name: TrueType fonts
-          href: getting_started/content_pipeline/adding_ttf_fonts.md
-        - name: Localization
-          href: getting_started/content_pipeline/localization.md
+      href: getting_started/tools/
+    - name: MGCB
+      href: getting_started/tools/mgcb.md
+    - name: MGCB Editor
+      href: getting_started/tools/mgcb_editor.md
+    - name: MGFXC
+      href: getting_started/tools/mgfxc.md
+  - name: Content Pipeline
+    items:
+    - name: Introduction
+      href: getting_started/content_pipeline/index.md
+    - name: Why use the Content Pipeline
+      href: getting_started/content_pipeline/why_content_pipeline.md
+    - name: Using MGCB Editor
+      href: getting_started/content_pipeline/using_mgcb_editor.md
+    - name: Custom Effects
+      href: getting_started/content_pipeline/custom_effects.md
+    - name: TrueType fonts
+      href: getting_started/content_pipeline/adding_ttf_fonts.md
+    - name: Localization
+      href: getting_started/content_pipeline/localization.md
 - name: Getting to know MonoGame
   href: getting_to_know/
   items:

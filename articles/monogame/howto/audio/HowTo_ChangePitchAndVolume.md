---
title: How to adjust Pitch and Volume
description: Demonstrates how to manipulate the pitch and volume of sound effects as they play.
requireMSLicense: true
---

The **[SoundEffect.Play](xref:Microsoft.Xna.Framework.Audio.SoundEffect.Play)** method allows you to specify the pitch and volume of a sound to play. However, after you call **[Play](xref:Microsoft.Xna.Framework.Audio.SoundEffect.Play)**, you cannot modify the sound. Using **[SoundEffectInstance](xref:Microsoft.Xna.Framework.Audio.SoundEffectInstance)** for a given **[SoundEffect](xref:Microsoft.Xna.Framework.Audio.SoundEffect)** allows you to change the **pitch** and **volume** of a sound at any time during playback.

<<<<<<< HEAD
The **[SoundEffect.Play](xref:Microsoft.Xna.Framework.Audio.SoundEffect.Play)** method allows you to specify the pitch and volume of a sound to play. However, after you call **[Play](xref:Microsoft.Xna.Framework.Audio.SoundEffect.Play)**, you cannot modify the sound. Using **[SoundEffectInstance](xref:Microsoft.Xna.Framework.Audio.SoundEffectInstance)** for a given **[SoundEffect](xref:Microsoft.Xna.Framework.Audio.SoundEffect)** allows you to change the **pitch** and **volume** of a sound at any time during playback.

=======
>>>>>>> 1a29b790
> [!NOTE]
> The pitch of a sound changes the frequency of the sound, which in turn changes the speed of the sound. The volume of a sound changes the amplitude of the sound, which in turn changes the loudness of the sound.

## Change Pitch and Volume of Sound

<<<<<<< HEAD
1. Declare a **[SoundEffect](xref:Microsoft.Xna.Framework.Audio.SoundEffect)** and a [Stream](http://msdn.microsoft.com/en-us/library/system.io.stream.aspx) file by using the method shown in [Playing a Sound](HowTo_PlayASound.md). In addition to the method described in [Playing a Sound](HowTo_PlayASound.md), declare a **[SoundEffectInstance](xref:Microsoft.Xna.Framework.Audio.SoundEffectInstance)**, we also add a **Sound Effect** field member. We also create two float fields for **pitch** and **volume** to store the pitch and volume of the sound effect and assign initial values to them.
=======
1. Declare a **[SoundEffect](xref:Microsoft.Xna.Framework.Audio.SoundEffect)** and a [Stream](http://msdn.microsoft.com/en-us/library/system.io.stream.aspx) file by using the method shown in [Playing a Sound](HowTo_PlayASound.md). In addition to the method described in [Playing a Sound](HowTo_PlayASound.md), declare a **[SoundEffectInstance](xref:Microsoft.Xna.Framework.Audio.SoundEffectInstance)** and a **Sound Effect** field member. We also create two float fields for **pitch** and **volume** to store the pitch and volume of the sound effect and assign initial values to them.
>>>>>>> 1a29b790

    ```csharp
    // place these usings at the top of the file
    using System.IO;
    using Microsoft.Xna.Framework;
    using Microsoft.Xna.Framework.Audio;
    using Microsoft.Xna.Framework.Graphics;
    using Microsoft.Xna.Framework.Input;

    // place these fields at the top of the class
    private SoundEffect soundEffect;
    private SoundEffectInstance soundEffectInstance;
    private float pitch = 0.75f;
    private float volume = 0.5f;
    ```

<<<<<<< HEAD
> [!NOTE]
> Usings are declared at the top of the file to ensure that the necessary namespaces are available to the class. The fields are declared at the top of the class to ensure that they are accessible to all methods in the class.

2. In the **[Game.LoadContent](xref:Microsoft.Xna.Framework.Game.LoadContent)** method, set the **SoundEffectInstance** object to the return value of **[SoundEffect.CreateInstance](xref:Microsoft.Xna.Framework.Audio.SoundEffect.CreateInstance)**. We also optionally define a variable **soundFile** to store the location of the sound file being used with the **[TitleContainer.OpenStream](xref:Microsoft.Xna.Framework.TitleContainer.OpenStream)** method, which is accessed with the  **using** keyword, and include a field member variable called **soundEffect**, to hold the stream.
=======
    > [!NOTE]
    > Usings are declared at the top of the file to ensure that the necessary namespaces are available to the class. The fields are declared at the top of the class to ensure that they are accessible to all methods in the class.

2. In the [Game.LoadContent](xref:Microsoft.Xna.Framework.Game.LoadContent) method, set the **SoundEffectInstance** object to the return value of [SoundEffect.CreateInstance](xref:Microsoft.Xna.Framework.Audio.SoundEffect.CreateInstance).

3. In the **[Game.LoadContent](xref:Microsoft.Xna.Framework.Game.LoadContent)** method, set the **SoundEffectInstance** object to the return value of **[SoundEffect.CreateInstance](xref:Microsoft.Xna.Framework.Audio.SoundEffect.CreateInstance)**. We also optionally define a variable **soundFile** to store the location of the sound file being used with the **[TitleContainer.OpenStream](xref:Microsoft.Xna.Framework.TitleContainer#Microsoft_Xna_Framework_TitleContainer_OpenStream_System_String_)** method, which is accessed with the  **using** keyword, and include a field member variable called **soundEffect**, to hold the stream.
>>>>>>> 1a29b790

    ```csharp
    using Stream soundfile = TitleContainer.OpenStream(@"Content\Sound__FileName.wav");
    soundEffect = SoundEffect.FromStream(soundfile);
    soundInstance = soundEffect.CreateInstance();
    ```

<<<<<<< HEAD
> [!NOTE]
> The **using** statement is used to ensure that the stream is disposed of correctly after the sound effect has been loaded. The **TitleContainer.OpenStream** method is used to open a stream to the sound file, which is then used to create a **SoundEffect** object. The **SoundEffect.CreateInstance** method is used to create a **SoundEffectInstance** object from the **SoundEffect** object.

> [!CAUTION]
> Ensure the file name is correct and the file is in the correct location. The file name should be the name of the sound file you are using and include the extention of the file. The file should be in the Content folder of the project otherwise an error will be thrown. Also ensure you set the **Copy if newer** property of the sound file within the IDE to ensureit is copied to the output directory and set the build action to **Content**.

3. Remaining in the **Game.LoadContent**  method, adjust the sound to the desired levels using the **SoundEffectInstance.Pitch** and **SoundEffectInstance.Volume** properties if not already assigned. The pitch and volume values are set to the values of the **pitch** and **volume** fields respectively.

    ```csharp
    // Pitch takes values from -1 to 1 as a float value    
    // for example 0.5f is half the pitch of the original sound
    // and 0.25f is a quarter of the pitch of the original sound    
    // -0.25f is a quarter of the pitch of the original sound
    // in the opposite direction
    // this will play the sound in reverse at a quarter of the speed
    soundEffectInstance.Pitch = pitch;

    // Volume only takes values from 0 to 1 as a float value
    soundEffectInstance.Volume = volume;
    ```

> [!TIP]
> You can adjust the pitch and volume values at any time throughout your code, ideally you may assign a global sound value to the volume value, to allow the user to adjust the volums within a single menu, which affects sounds in the entire program.

4. Still in the **Game.LoadContent** method, call the **SoundEffectInstance.Play** method to play the sound effect.

    ```csharp
    // Play the sound effect instance
    soundEffectInstance.Play();
    ```
=======
4. Adjust the sound to the desired level using the [SoundEffectInstance.Pitch](xref:Microsoft.Xna.Framework.Audio.SoundEffectInstance.Pitch) and [SoundEffectInstance.Volume](xref:Microsoft.Xna.Framework.Audio.SoundEffectInstance.Volume) properties.

    ```csharp
    // Play Sound
    soundEffectInstance.Play();
    ```

     > [!NOTE]
     > An instance will play once, to loop the sound, you can use the **[SoundEffectInstance.IsLooped](xref:Microsoft.Xna.Framework.Audio.SoundEffectInstance.IsLooped)** property to set the sound to loop. Also note that the sound will not repeat until the sound has finished playing. You can utilise the **[SoundEffectInstance.State](xref:Microsoft.Xna.Framework.Audio.SoundEffectInstance.State)** property to check if the sound is playing, paused or stopped. Use the **[SoundEffectInstance.Stop](xref:Microsoft.Xna.Framework.Audio.SoundEffectInstance.Stop)** method to stop the sound.

## An Extended Example

 1. Below the **[Game.Draw](xref:Microsoft.Xna.Framework.Game#Microsoft_Xna_Framework_Game_Draw_Microsoft_Xna_Framework_GameTime_)** method, create a new method called **IsKeyPressed**, which will check if a specified key is pressed and return a boolean value of true if it has been pressed.

    ```csharp
    private bool IsKeyPressed(Keys key)
    {
        return Keyboard.GetState().IsKeyDown(key);
    }

     ```

 2. In the **[Game.Update](xref:Microsoft.Xna.Framework.Game#Microsoft_Xna_Framework_Game_Update_Microsoft_Xna_Framework_GameTime_)** method, check if the **Space** key is pressed and adjust the pitch and volume of the sound effect accordingly. The pitch and volume values are adjusted by +0.1f each time the **Space key** is pressed. The pitch values are clamped to a minimum value of -1.0f and a maximum value of 1.0f, and the volume values are then clamped to a minimum value of 0f and a maximum value of 1.0f. This is done to ensure that the pitch and volume values are within  valid ranges.

 ```csharp
    // Check if the SpaceKey is pressed and play the instance
    if (IsKeyPressed(Keys.Space))
        {
         pitch += 0.1f;
         volume += 0.1f;
         pitch = MathHelper.Clamp(pitch, -1.0f, 1.0f);
         volume = MathHelper.Clamp(volume, 0f, 1.0f);
         soundEffectInstance.Pitch = pitch;
         soundEffectInstance.Volume = volume;
         soundEffectInstance.Play();
        }
 ```

 > [!NOTE]
 > The **MathHelper.Clamp** method is used to ensure that the pitch and volume values are within the valid range. The pitch value is clamped between -1 and 1, while the volume value is clamped between 0 and 1.

 > [!NOTE]
 > The check for the keypress does not prevent the call to the method repeating so any value entered may peak the value in a singe key press. To prevent this, you can add a delay to the key press check, or use a boolean value to check if the key has been pressed and released.
>>>>>>> 1a29b790

> [!NOTE]
> An instance will play once, to loop the sound, you can use the **[SoundEffectInstance.IsLooped](xref:Microsoft.Xna.Framework.Audio.SoundEffectInstance.IsLooped)** property to set the sound to loop. Also note that the sound will not repeat until the sound has finished playing. You can utilise the **[SoundEffectInstance.State](xref:Microsoft.Xna.Framework.Audio.SoundEffectInstance.State)** property to check if the sound is playing, paused or stopped. Use the **[SoundEffectInstance.Stop](xref:Microsoft.Xna.Framework.Audio.SoundEffectInstance.Stop)** method to stop the sound.

## An Extended Example

5. Below the **[Game.Draw](xref:Microsoft.Xna.Framework.Game.Draw)** method, create a new method called **IsKeyPressed**, which will check if a specified key is pressed and return a boolean value of true if it has been pressed.

    ```csharp
    private bool IsKeyPressed(Keys key)
    {
        return Keyboard.GetState().IsKeyDown(key);
    }
    ```

6. In the **[Game.Update](xref:Microsoft.Xna.Framework.Game.Update)** method, check if the **Space** key is pressed and adjust the pitch and volume of the sound effect accordingly. The pitch and volume values are adjusted by +0.1f each time the **Space key** is pressed. The pitch values are clamped to a minimum value of -1.0f and a maximum value of 1.0f, and the volume values are then clamped to a minimum value of 0f and a maximum value of 1.0f. This is done to ensure that the pitch and volume values are within  valid ranges.

    ```csharp
    // Check if the SpaceKey is pressed and play the instance
    if (IsKeyPressed(Keys.Space))
        {
         pitch += 0.1f;
         volume += 0.1f;
         pitch = MathHelper.Clamp(pitch, -1.0f, 1.0f);
         volume = MathHelper.Clamp(volume, 0f, 1.0f);
         soundEffectInstance.Pitch = pitch;
         soundEffectInstance.Volume = volume;
         soundEffectInstance.Play();
        }
    ```

 > [!NOTE]
 > The **MathHelper.Clamp** method is used to ensure that the pitch and volume values are within the valid range. The pitch value is clamped between -1 and 1, while the volume value is clamped between 0 and 1.

 > [!NOTE]
 > The check for the keypress does not prevent the call to the method repeating so any value entered may peak the value in a singe key press. To prevent this, you can add a delay to the key press check, or use a boolean value to check if the key has been pressed and released.

## Concepts

[Playing a Sound](HowTo_PlayASound.md)

Demonstrates how to play a simple sound by using [SoundEffect](xref:Microsoft.Xna.Framework.Audio.SoundEffect).

[Looping a Sound](HowTo_LoopASound.md)

Demonstrates how to loop a sound.

[Creating and Playing Sounds](../../whatis/WhatIs_Audio.md)

Provides overviews about audio technology, and presents predefined scenarios to demonstrate how to use audio.

## Reference

[SoundEffect Class](xref:Microsoft.Xna.Framework.Audio.SoundEffect)

Provides a loaded sound resource.

[SoundEffectInstance Class](xref:Microsoft.Xna.Framework.Audio.SoundEffectInstance)

<<<<<<< HEAD
Provides a single playing, paused, or stopped instance of a [SoundEffect](xref:Microsoft.Xna.Framework.Audio.SoundEffect) sound.

---

© 2012 Microsoft Corporation. All rights reserved.  

© 2024 The MonoGame Foundation.
=======
Provides a single playing, paused, or stopped instance of a [SoundEffect](xref:Microsoft.Xna.Framework.Audio.SoundEffect) sound.
>>>>>>> 1a29b790
<|MERGE_RESOLUTION|>--- conflicted
+++ resolved
@@ -6,21 +6,12 @@
 
 The **[SoundEffect.Play](xref:Microsoft.Xna.Framework.Audio.SoundEffect.Play)** method allows you to specify the pitch and volume of a sound to play. However, after you call **[Play](xref:Microsoft.Xna.Framework.Audio.SoundEffect.Play)**, you cannot modify the sound. Using **[SoundEffectInstance](xref:Microsoft.Xna.Framework.Audio.SoundEffectInstance)** for a given **[SoundEffect](xref:Microsoft.Xna.Framework.Audio.SoundEffect)** allows you to change the **pitch** and **volume** of a sound at any time during playback.
 
-<<<<<<< HEAD
-The **[SoundEffect.Play](xref:Microsoft.Xna.Framework.Audio.SoundEffect.Play)** method allows you to specify the pitch and volume of a sound to play. However, after you call **[Play](xref:Microsoft.Xna.Framework.Audio.SoundEffect.Play)**, you cannot modify the sound. Using **[SoundEffectInstance](xref:Microsoft.Xna.Framework.Audio.SoundEffectInstance)** for a given **[SoundEffect](xref:Microsoft.Xna.Framework.Audio.SoundEffect)** allows you to change the **pitch** and **volume** of a sound at any time during playback.
-
-=======
->>>>>>> 1a29b790
 > [!NOTE]
 > The pitch of a sound changes the frequency of the sound, which in turn changes the speed of the sound. The volume of a sound changes the amplitude of the sound, which in turn changes the loudness of the sound.
 
 ## Change Pitch and Volume of Sound
 
-<<<<<<< HEAD
-1. Declare a **[SoundEffect](xref:Microsoft.Xna.Framework.Audio.SoundEffect)** and a [Stream](http://msdn.microsoft.com/en-us/library/system.io.stream.aspx) file by using the method shown in [Playing a Sound](HowTo_PlayASound.md). In addition to the method described in [Playing a Sound](HowTo_PlayASound.md), declare a **[SoundEffectInstance](xref:Microsoft.Xna.Framework.Audio.SoundEffectInstance)**, we also add a **Sound Effect** field member. We also create two float fields for **pitch** and **volume** to store the pitch and volume of the sound effect and assign initial values to them.
-=======
 1. Declare a **[SoundEffect](xref:Microsoft.Xna.Framework.Audio.SoundEffect)** and a [Stream](http://msdn.microsoft.com/en-us/library/system.io.stream.aspx) file by using the method shown in [Playing a Sound](HowTo_PlayASound.md). In addition to the method described in [Playing a Sound](HowTo_PlayASound.md), declare a **[SoundEffectInstance](xref:Microsoft.Xna.Framework.Audio.SoundEffectInstance)** and a **Sound Effect** field member. We also create two float fields for **pitch** and **volume** to store the pitch and volume of the sound effect and assign initial values to them.
->>>>>>> 1a29b790
 
     ```csharp
     // place these usings at the top of the file
@@ -37,19 +28,12 @@
     private float volume = 0.5f;
     ```
 
-<<<<<<< HEAD
-> [!NOTE]
-> Usings are declared at the top of the file to ensure that the necessary namespaces are available to the class. The fields are declared at the top of the class to ensure that they are accessible to all methods in the class.
-
-2. In the **[Game.LoadContent](xref:Microsoft.Xna.Framework.Game.LoadContent)** method, set the **SoundEffectInstance** object to the return value of **[SoundEffect.CreateInstance](xref:Microsoft.Xna.Framework.Audio.SoundEffect.CreateInstance)**. We also optionally define a variable **soundFile** to store the location of the sound file being used with the **[TitleContainer.OpenStream](xref:Microsoft.Xna.Framework.TitleContainer.OpenStream)** method, which is accessed with the  **using** keyword, and include a field member variable called **soundEffect**, to hold the stream.
-=======
     > [!NOTE]
     > Usings are declared at the top of the file to ensure that the necessary namespaces are available to the class. The fields are declared at the top of the class to ensure that they are accessible to all methods in the class.
 
 2. In the [Game.LoadContent](xref:Microsoft.Xna.Framework.Game.LoadContent) method, set the **SoundEffectInstance** object to the return value of [SoundEffect.CreateInstance](xref:Microsoft.Xna.Framework.Audio.SoundEffect.CreateInstance).
 
 3. In the **[Game.LoadContent](xref:Microsoft.Xna.Framework.Game.LoadContent)** method, set the **SoundEffectInstance** object to the return value of **[SoundEffect.CreateInstance](xref:Microsoft.Xna.Framework.Audio.SoundEffect.CreateInstance)**. We also optionally define a variable **soundFile** to store the location of the sound file being used with the **[TitleContainer.OpenStream](xref:Microsoft.Xna.Framework.TitleContainer#Microsoft_Xna_Framework_TitleContainer_OpenStream_System_String_)** method, which is accessed with the  **using** keyword, and include a field member variable called **soundEffect**, to hold the stream.
->>>>>>> 1a29b790
 
     ```csharp
     using Stream soundfile = TitleContainer.OpenStream(@"Content\Sound__FileName.wav");
@@ -57,38 +41,6 @@
     soundInstance = soundEffect.CreateInstance();
     ```
 
-<<<<<<< HEAD
-> [!NOTE]
-> The **using** statement is used to ensure that the stream is disposed of correctly after the sound effect has been loaded. The **TitleContainer.OpenStream** method is used to open a stream to the sound file, which is then used to create a **SoundEffect** object. The **SoundEffect.CreateInstance** method is used to create a **SoundEffectInstance** object from the **SoundEffect** object.
-
-> [!CAUTION]
-> Ensure the file name is correct and the file is in the correct location. The file name should be the name of the sound file you are using and include the extention of the file. The file should be in the Content folder of the project otherwise an error will be thrown. Also ensure you set the **Copy if newer** property of the sound file within the IDE to ensureit is copied to the output directory and set the build action to **Content**.
-
-3. Remaining in the **Game.LoadContent**  method, adjust the sound to the desired levels using the **SoundEffectInstance.Pitch** and **SoundEffectInstance.Volume** properties if not already assigned. The pitch and volume values are set to the values of the **pitch** and **volume** fields respectively.
-
-    ```csharp
-    // Pitch takes values from -1 to 1 as a float value    
-    // for example 0.5f is half the pitch of the original sound
-    // and 0.25f is a quarter of the pitch of the original sound    
-    // -0.25f is a quarter of the pitch of the original sound
-    // in the opposite direction
-    // this will play the sound in reverse at a quarter of the speed
-    soundEffectInstance.Pitch = pitch;
-
-    // Volume only takes values from 0 to 1 as a float value
-    soundEffectInstance.Volume = volume;
-    ```
-
-> [!TIP]
-> You can adjust the pitch and volume values at any time throughout your code, ideally you may assign a global sound value to the volume value, to allow the user to adjust the volums within a single menu, which affects sounds in the entire program.
-
-4. Still in the **Game.LoadContent** method, call the **SoundEffectInstance.Play** method to play the sound effect.
-
-    ```csharp
-    // Play the sound effect instance
-    soundEffectInstance.Play();
-    ```
-=======
 4. Adjust the sound to the desired level using the [SoundEffectInstance.Pitch](xref:Microsoft.Xna.Framework.Audio.SoundEffectInstance.Pitch) and [SoundEffectInstance.Volume](xref:Microsoft.Xna.Framework.Audio.SoundEffectInstance.Volume) properties.
 
     ```csharp
@@ -132,43 +84,6 @@
 
  > [!NOTE]
  > The check for the keypress does not prevent the call to the method repeating so any value entered may peak the value in a singe key press. To prevent this, you can add a delay to the key press check, or use a boolean value to check if the key has been pressed and released.
->>>>>>> 1a29b790
-
-> [!NOTE]
-> An instance will play once, to loop the sound, you can use the **[SoundEffectInstance.IsLooped](xref:Microsoft.Xna.Framework.Audio.SoundEffectInstance.IsLooped)** property to set the sound to loop. Also note that the sound will not repeat until the sound has finished playing. You can utilise the **[SoundEffectInstance.State](xref:Microsoft.Xna.Framework.Audio.SoundEffectInstance.State)** property to check if the sound is playing, paused or stopped. Use the **[SoundEffectInstance.Stop](xref:Microsoft.Xna.Framework.Audio.SoundEffectInstance.Stop)** method to stop the sound.
-
-## An Extended Example
-
-5. Below the **[Game.Draw](xref:Microsoft.Xna.Framework.Game.Draw)** method, create a new method called **IsKeyPressed**, which will check if a specified key is pressed and return a boolean value of true if it has been pressed.
-
-    ```csharp
-    private bool IsKeyPressed(Keys key)
-    {
-        return Keyboard.GetState().IsKeyDown(key);
-    }
-    ```
-
-6. In the **[Game.Update](xref:Microsoft.Xna.Framework.Game.Update)** method, check if the **Space** key is pressed and adjust the pitch and volume of the sound effect accordingly. The pitch and volume values are adjusted by +0.1f each time the **Space key** is pressed. The pitch values are clamped to a minimum value of -1.0f and a maximum value of 1.0f, and the volume values are then clamped to a minimum value of 0f and a maximum value of 1.0f. This is done to ensure that the pitch and volume values are within  valid ranges.
-
-    ```csharp
-    // Check if the SpaceKey is pressed and play the instance
-    if (IsKeyPressed(Keys.Space))
-        {
-         pitch += 0.1f;
-         volume += 0.1f;
-         pitch = MathHelper.Clamp(pitch, -1.0f, 1.0f);
-         volume = MathHelper.Clamp(volume, 0f, 1.0f);
-         soundEffectInstance.Pitch = pitch;
-         soundEffectInstance.Volume = volume;
-         soundEffectInstance.Play();
-        }
-    ```
-
- > [!NOTE]
- > The **MathHelper.Clamp** method is used to ensure that the pitch and volume values are within the valid range. The pitch value is clamped between -1 and 1, while the volume value is clamped between 0 and 1.
-
- > [!NOTE]
- > The check for the keypress does not prevent the call to the method repeating so any value entered may peak the value in a singe key press. To prevent this, you can add a delay to the key press check, or use a boolean value to check if the key has been pressed and released.
 
 ## Concepts
 
@@ -192,14 +107,4 @@
 
 [SoundEffectInstance Class](xref:Microsoft.Xna.Framework.Audio.SoundEffectInstance)
 
-<<<<<<< HEAD
-Provides a single playing, paused, or stopped instance of a [SoundEffect](xref:Microsoft.Xna.Framework.Audio.SoundEffect) sound.
-
----
-
-© 2012 Microsoft Corporation. All rights reserved.  
-
-© 2024 The MonoGame Foundation.
-=======
-Provides a single playing, paused, or stopped instance of a [SoundEffect](xref:Microsoft.Xna.Framework.Audio.SoundEffect) sound.
->>>>>>> 1a29b790
+Provides a single playing, paused, or stopped instance of a [SoundEffect](xref:Microsoft.Xna.Framework.Audio.SoundEffect) sound.
--- conflicted
+++ resolved
@@ -315,7 +315,6 @@
 
 ### Implementing Input Buffering in the Slime Class
 
-<<<<<<< HEAD
 For the `Slime` class, we will implement input buffering based on the example given using a `Queue<T>` in [Chapter 10](../10_handling_input/index.md#implementing-a-simple-input-buffer).  In the `GameObject` folder of the `DungeonSlime` project (your main game project), open the `Slime.cs` file so we can make the changes.
 
 First, update the using statements at the top of the `Slime` class to add the `System.Linq` using statement:
@@ -323,11 +322,6 @@
 [!code-csharp[](./snippets/slime/usings.cs?highlight=3)]
 
 Next, add the following fields to the `Slime` class after the `_sprite` field:
-=======
-To add input buffering for the `Slime` class, we will begin by adding the necessary fields to store our input queue.
-
-In the `GameObjects` directory of the *DungeonSlime* project (your main game project), open the `Slime.cs` file and add the following fields after the `_sprite` field:
->>>>>>> bed9c0fd
 
 [!code-csharp[](./snippets/slime/fields.cs)]
 

---
title: "Chapter 25: Packaging Your Game for Distribution"
description: "Learn how to package your game for distribution across Windows, macOS, and Linux platforms."
---

After all of our work creating Dungeon Slime, we need to prepare the game for distribution to players.  Properly packaging your game ensure it runs correctly on different platforms without requiring players to have development tools installed.

In this chapter you will:

- Learn how to prepare your game for release.
- Package your game for Windows, macOS, and Linux platforms.
- Create platform-specific distributions with appropriate configurations.
- Understand important publishing parameters and their impact on game performance.
- Address common cross-platform distribution challenges.
- Learn about third-party tools that can automate the packaging process.

## Understanding Game Packaging

When developing with MonoGame, you are working in a .NET environment that abstracts away many platform-specific details.  However, when distributing your game to players, you need to ensure they can run it without installing the .NET runtime or other development dependencies.

### Self-Contained Deployments

The recommended approach for distributing MonoGame games is to use self-contained deployments.  This approach packages your game with all necessary .NET dependencies, resulting in a larger distribution but ensuring your game runs without requiring players install additional runtimes.

A self-contained deployment offers several advantages:

- Players can run your game without installing the .NET runtime.
- Your game will always use the exact version of the runtime it was developed with.
- Distribution is simplified with fewer external dependencies.

The main trade-off is a larger distribution size compared to framework-dependent deployments, but this is usually worth it for the improved player experience.

## Preparing Your Game for Release

Before packaging your game for distribution, you should take some preparatory steps:

1. **Set Release Configuration**: Ensure your build configuration is set to "Release" rather than "Debug" for better performance and smaller executable size.
2. **Update Game Information**: Verify your game's title, version, and other information in the project's properties file (`.csproj`).
3. **Final Testing**: Perform thorough testing in Release mode ot catch any issue that might not appear in Debug mode.
4. **Asset Optimization**: Consider optimizing larger content files to reduce the final package size.

## Platform-Specific Packaging

Now that we understand the general packaging concepts, we will explore how to create distributions for Windows, macOS, and Linux.  Each platform has specific requirements and tooling that we will need to navigate.  Choose the instructions below based on the platform you are using.

> [!IMPORTANT]
> The packaging instructions for each platform are designed to be executed on that same platform.  This is because each operating system provides specific tools needed for proper packaging (like `lipo` on macOS or `permission settings` on Unix-based systems).  When building on Windows for macOS or Linux, the executable permissions cannot be set since Windows lacks these concepts.
>
> While you will need access to each platform for the steps below, do not worry if you do not have all these systems available.  At the end of this chapter, third party libraries provided by MonoGame community members are included that can automate these processes for you without requiring you to own each type of machine.

### [Windows](#tab/windows)

Windows is the most straightforward platform to target since MonoGame development typically happens on Windows machines.

#### Building for Windows

To create a self-contained application for Window, open a new command prompt window in the same folder as the as the main game project (in our case the folder with the `DungeonSlime.csproj` file) and execute the following .NET CLI command:

```sh
dotnet publish -c Release -r win-x64 -p:PublishReadyToRun=false -p:TieredCompilation=false --self-contained
```

This command specifies:

- `-c Release`: Builds in Release configuration for better performance.
- `-r win-x64`: Targets 64-bit Windows platforms.
- `-p:PublishReadyToRun=false`: Disables ReadyToRun compilation (explained later).
- `-p:TieredCompilation=false`: Disables Tiered Compilation (explained later).
- `--self-contained`: Includes the .NET runtime in the package.

The output will be placed in a directory like `bin/Release/net8.0/win-x64/publish/`, relative to the game's `.csproj` file.  This directory will contain the executable and all necessary files to run your game.

> [!NOTE]
> If your base game project is created with **dotnet 9.0** (which at the time of writing is the default), the above folder will be more like `bin/Release/net9.0/win-x64/publish/`, just so you are aware.
> Noting the change in folder from `net8.0` to `net9.0`.

#### Creating a Windows Distribution

Once you have created a build for Windows, to create a Windows distribution, you can simply:

1. Zip the entire contents of the publish folder.
2. Distribute the ZIP file to your players.
3. Players can extract the ZIP and run the executable directly.

> [!NOTE]
> If you are using the WindowsDX platform target, players may need to install the [DirectX June 2010 Runtime](https://www.microsoft.com/en-us/download/details.aspx?id=8109) for audio and gamepad support.  If you are targeting this platform, consider including this information in your game's documentation.

### [macOS](#tab/macOS)

Packaging for macOS requires creating an **Application Bundle** (`.app`), which is a directory structure that macOS recognizes as an application.

#### Building for macOS

For macOS, you will need to build for both the Intel (x64) and Apple Silicon (arm64) to support all modern mac computers.  Open a new terminal window in the same folder as the `DungeonSlime.csproj` file (the main game project).

> [!TIP]
> The following sections will guide you through several terminal commands that build on each other.  It is best to use a single terminal window located in your projects root directory (where the `DungeonSlime.csproj` file is) for all of these steps to ensure paths remain consistent.

First, to create the Intel (x64) self contained application, execute the following .NET CLI command in the terminal:

```sh
dotnet publish -c Release -r osx-x64 -p:PublishReadyToRun=false -p:TieredCompilation=false --self-contained
```

This command specifies:

- `-c Release`: Builds in Release configuration for better performance.
- `-r osx-x64`: Targets Intel (x64) macOS platforms.
- `-p:PublishReadyToRun=false`: Disables ReadyToRun compilation (explained later).
- `-p:TieredCompilation=false`: Disables Tiered Compilation (explained later).
- `--self-contained`: Includes the .NET runtime in the package.

The output from this command will be placed in a directory like `bin/Release/net8.0/osx-x64/publish/`, relative to the game's `.csproj` file.

> [!NOTE]
> If your base game project is created with **dotnet 9.0** (which at the time of writing is the default), the above folder will be more like `bin/Release/net9.0/osx-x64/publish/`, just so you are aware.
> Noting the change in folder from `net8.0` to `net9.0`.

Next, to create the Apple Silicon (arm64) self contained application for macOS, in the same terminal window, execute the following .NET CLI command:

```sh
dotnet publish -c Release -r osx-arm64 -p:PublishReadyToRun=false -p:TieredCompilation=false --self-contained
```

The only difference in this command is the use of `-r osx-arm64` which specifies to target the Apple Silicon (arm64) macOS platform.

The output from this command will be placed in a directory like `bin/Release/net8.0/osx-arm64/publish/`, relative to the game's `.csproj` file.

#### Creating a macOS Application Bundle

With the Intel (x64) and Apple Silicon (arm64) builds completed, we can now create the macOS **Application Bundle**.  macOS applications follow a very specific directory structure:

```sh
YourGame.app/
├── Contents/
│   ├── Info.plist
│   ├── MacOS/
│   │   └── YourGame
│   └── Resources/
│       ├── Content/
│       └── YourGame.icns
```

To create this structure, from the same terminal window:

1. First, create the folder structure by executing the following commands:

    ```sh
    mkdir -p bin/Release/DungeonSlime.app/Contents/MacOS/
    mkdir -p bin/Release/DungeonSlime.app/Contents/Resources/Content
    ```

    > [!NOTE]
    > The `mkdir -p` command creates directories including any necessary parent directories.  The `-p` flag ensures all intermediate directories are created without error if they do not exist yet.

<<<<<<< HEAD
2. Copy all files from the Intel (x64) build to the MacOS directory. This ensures all the required dependencies are included. To do this, execute the following command:

    ```sh
    cp -R bin/Release/net8.0/osx-x64/publish/* bin/Release/DungeonSlime.app/Contents/MacOS/
    ```

    > [!NOTE]
    > This copies all files from the publish directory, including the executable, all dependent `.dll` files, and the `Content` directory that contains your game assets.

3. Replace the executable with a universal binary that works on both Intel and Apple Silicon Macs. To do this, execute the following command:
=======
2. Combine the Intel (x64) and Apple Silicon (arm64) builds into a `universal binary`.  To do this, execute the following commands:
>>>>>>> 42d84360

    ```sh
    lipo -create bin/Release/net8.0/osx-arm64/publish/DungeonSlime bin/Release/net8.0/osx-x64/publish/DungeonSlime -output bin/Release/DungeonSlime.app/Contents/MacOS/DungeonSlime
    ```

    > [!NOTE]
    > The `lipo` command is a macOS utility that works with multi-architecture binaries.  Here, it combines the Intel (x64) and Apple Silicon (arm64) executables into a single "universal binary" that can run natively on both Apple Silicon and Intel processor based Macs.

<<<<<<< HEAD
4. Move the Content directory from the MacOS directory to the Resources directory, following macOS application bundle conventions. To do this, execute the following command:
=======
    > [!NOTE]
    > Note, make sure to the change in folder from `net8.0` to `net9.0` if it is appropriate.

3. Next, copy the your content files to the expected location within the application bundle structure.  To do this, execute the following commands:
>>>>>>> 42d84360

    ```sh
    mv bin/Release/DungeonSlime.app/Contents/MacOS/Content bin/Release/DungeonSlime.app/Contents/Resources/
    ```

    > [!NOTE]
    > This moves the `Content` directory to the expected location for resources in a macOS application bundles.

<<<<<<< HEAD
5. Create a new file called *Info.plist* in the *Contents* directory of the application bundle with the following command:
=======
4. Create a new file called `Info.plist` in the `Contents` directory of the application bundle with the following command:
>>>>>>> 42d84360

    ```sh
    touch bin/Release/DungeonSlime.app/Contents/Info.plist
    ```

    > [!NOTE]
    > The `touch` command creates an empty file if it does not exist or updates the modification time if it does exist.  We are using it here to create a blank file that we will populate with content in the next step.

<<<<<<< HEAD
6. Open the *Info.plist* file you just created in a text editor and add the following content to the file and save it.
=======
5. Open the `Info.plist` file you just created in a text editor and add the following content to the file and save it.
>>>>>>> 42d84360

    [!code-xml[](./snippets/info.plist?highlight=8,10,12,16,30)]

    > [!NOTE]
    > The `Info.plist` file is a critical component of any macOS application bundle.  It contains essential metadata that macOS uses to:
    >
    > - Identify the application (bundle identifier, name, version).
    > - Display the application correctly in Finder and the Dock.
    > - Associate the correct icon with the application.
    > - Define the application's capabilities and requirements.
    > - Provide copyright and developer information.
    >
    > Without a properly formatted `Info.plist` file, macOS would not recognize your game as a valid application, and users would be unable to launch it through normal means.

    > [!TIP]
    > The highlighted sections in the `Info.plist` file need to be customized for your game:
    > - Replace all instances of "DungeonSlime" with your game's name.
    > - The `CFBundleIconFile` value (line 10) must exactly match the name of your `.icns` file that we will create in the next step.
    > - Update the bundle identifier on line 12 with your domain.
    > - Modify the copyright information on line 30 as needed.
    >
    > Getting these values right, especially the icon filename, ensures your game appears correctly on macOS.
    >
    > For more information on the `Info.plist` manifest file, refer to the [About Info.plist Keys and Values](https://developer.apple.com/library/archive/documentation/General/Reference/InfoPlistKeyReference/Introduction/Introduction.html) Apple Developer documentation.

<<<<<<< HEAD
7. Next, create the application bundle *.icns* icon file. To do this, perform the following:
=======
6. Next, create the application bundle `.icns` icon file.  To do this, execute the following commands:
>>>>>>> 42d84360

    1. First, you will need a `.png` file that can be used to create the icon set for the final `.icns` output.  If you already have a `.png` icon for your game, ensure it is in the root of the main project directory and is named `Icon.png`.  If you do not have one already prepared, you can use the `Icon.bmp` that was generated in the root of the main project directory when you initially created the project.  However, it will need to be converted to a `.png` first. To do this, execute the following command:

<<<<<<< HEAD
        ```sh
        sips -s format png Icon.bmp --out Icon.png        
        ```

        > [!NOTE]
        > `sips` (Scriptable Image Processing System) is a command line tool in macOS for image manipulation.  Here we are using it to convert a `.bmp` to a `.png`.  In a moment, we will also use it to resize the `.png` into different icon sizes required for the application bundle.

    2. Next, create a directory that we can output each of the generated `.png` icon files to for the icon set.  Execute the following command:

        ```sh
        mkdir -p bin/Release/DungeonSlime.iconset
        ```

    3. Now we use the `sips` command to generate the icon for each size required for a mac app bundle.  Each size generated is neccessary for different display scenarios in macOS (Dock, Finder, etc.).  To do this, execute the following commands:

       ```sh
        sips -z 16 16 Icon.png --out bin/Release/DungeonSlime.iconset/icon_16x16.png
        sips -z 32 32 Icon.png --out bin/Release/DungeonSlime.iconset/icon_16x16@2x.png
        sips -z 32 32 Icon.png --out bin/Release/DungeonSlime.iconset/icon_32x32.png
        sips -z 64 64 Icon.png --out bin/Release/DungeonSlime.iconset/icon_32x32@2x.png
        sips -z 128 128 Icon.png --out bin/Release/DungeonSlime.iconset/icon_128x128.png
        sips -z 256 256 Icon.png --out bin/Release/DungeonSlime.iconset/icon_128x128@2x.png
        sips -z 256 256 Icon.png --out bin/Release/DungeonSlime.iconset/icon_256x256.png
        sips -z 512 512 Icon.png --out bin/Release/DungeonSlime.iconset/icon_256x256@2x.png
        sips -z 512 512 Icon.png --out bin/Release/DungeonSlime.iconset/icon_512x512.png
        sips -z 1024 1024 Icon.png --out bin/Release/DungeonSlime.iconset/icon_512x512@2x.png
        ```

    4. Finally, combine all of the generated icons for the icon set into a `.icns` file.  To do this, execute the following:

        ```sh
        iconutil -c icns bin/Release/DungeonSlime.iconset --output bin/Release/DungeonSlime.app/Contents/Resources/DungeonSlime.icns
        ```

        > [!NOTE]
        > `iconutil` is a command line tool in macOS used to convert icon sets into a single high-resolution `.icns` file.

        > [!TIP]
        > After creating the `.icns` file using the above command, if you open the folder in Finder with `DungeonSlime.app` and it shows a blank square as the icon instead of the one you just created, right-click on `DungeonSlime.app` and choose `Get Info` from the context menu.  This will force it to do a refresh and show the icon properly.  After doing this, if the icon still does not show, then you need to double check that the `CFBundleIconFile` value in the `Info.plist` is named **exactly** the same as the `.icns` file that was created (minus the extension).
=======
    > [!NOTE]
    > These commands create a macOS icon file (`.icns`) with multiple resolutions:
    > - `sips` (Scriptable Image Processing System) resizes the source image to create different icon sizes.
    > - Each size is necessary for different display scenarios in macOS (Dock, Finder, etc.).
    > - The `iconutil` command then compiles these images into a single `.icns` file that macOS recognizes as an application icon.
>>>>>>> 42d84360

8. Set executable permissions for the game executable.  To do this, execute the following command:

    ```sh
    chmod +x bin/Release/DungeonSlime.app/Contents/MacOS/DungeonSlime
    ```

    > [!NOTE]
    > the `chmod +x` command changes the file permissions to make it executable. Without this step, macOS would not be able to run the application.

#### Distributing for macOS

For macOS distribution:

1. Archive the application bundle using the `tar.gz` archive format to preserve the executable permissions that were set.  To do this, execute the following command in the same terminal window:

    ```sh
    tar -czf DungeonSlime-osx.tar.gz -C bin/Release/DungeonSlime.app
    ```

    > [!NOTE]
    > The `tar` command creates an archive file:
    > - `-c` creates a new archive.
    > - `-z` compresses the archive using gzip.
    > - `-f` specifies the filename to create
    > - `-C` changes to the specified directory before adding files.
    >
    > Unlike **ZIP** files, the `tar.gz` format preserves Unix file permissions, which is crucial for maintaining the executable permission we set in the previous steps.

2. Distribute the `tar.gz` archive file to players.
3. Players can extract the `tar.gz` archive file and run the application bundle to play the game.

### [Linux](#tab/linux)

Linux packaging is relatively straightforward, but requires attention to ensure executable permission are set.

#### Building for Linux

To create a self-contained application for Linux, open a new Terminal window in the same folder as the `DungeonSlime.csproj` file (your main game project folder) and execute the following .NET CLI command:

```sh
dotnet publish -c Release -r linux-x64 -p:PublishReadyToRun=false -p:TieredCompilation=false --self-contained
```

- `-c Release`: Builds in Release configuration for better performance.
- `-r linux-x64`: Targets 64-bit Linux platforms.
- `-p:PublishReadyToRun=false`: Disables ReadyToRun compilation (explained later).
- `-p:TieredCompilation=false`: Disables Tiered Compilation (explained later).
- `--self-contained`: Includes the .NET runtime in the package.

The output will be placed in a directory like `bin/Release/net8.0/linux-x64/publish`, relative to the `DungeonSlime.csproj` file.  This folder will contain the executable and all necessary files to run the game.

> [!NOTE]
> If your base game project is created with **dotnet 9.0** (which at the time of writing is the default), the above folder will be more like `bin/Release/net9.0/linux-x64/publish/`, just so you are aware.
> Noting the change in folder from `net8.0` to `net9.0`.

#### Creating a Linux Distribution

Once you have created a build for Linux, to create a distributable archive:

1. Ensure the main executable has proper execute permissions by executing the following command in the same terminal window:

    ```sh
    chmod +x bin/Release/net8.0/linux-x64/publish/DungeonSlime
    ```

    > [!NOTE]
    > the `chmod +x` command changes the file permissions to make it executable. Without this step, Linux would not be able to run the application.

2. Package the game using the `tar.gz` archive format to preserve executable permissions by executing the following command:

    ```sh
    tar -czf DungeonSlime-linux-x64.tar.gz -C bin/Release/net8.0/linux-x64/publish/
    ```

    > [!NOTE]
    > The `tar` command creates an archive file:
    > - `-c` creates a new archive.
    > - `-z` compresses the archive using gzip.
    > - `-f` specifies the filename to create
    > - `-C` changes to the specified directory before adding files.
    >
    > Unlike **ZIP** files, the `tar.gz` format preserves Unix file permissions, which is crucial for maintaining the executable permission we set in the previous step.

---

## Important .NET Publishing Parameters

When publishing your game, there are several .NET parameters that can significantly impact the performance of the game.  In the above sections, these are all set to the recommended values, however, we will examine them in detail below.

### ReadyToRun (R2R)

ReadyToRun is a feature in .NET that pre-compiles code to improve startup time.  This sounds like a good thing on paper, however, for games, it can lead to micro-stutters during gameplay.

This happens because ReadyToRun-compiled code is initially of lower quality, and the Just-In-Time (JIT) compiler will trigger periodically to optimize the code further.  These optimization passes can cause visible stutters in the game.

For games, it is recommended to disable ReadyToRun by setting `-p:PublishReadyToRun=false` in your publish command, which we have already included in our examples.

For more information on ReadyToRun, refer to the [ReadyToRun deployment overview](https://learn.microsoft.com/en-us/dotnet/core/deploying/ready-to-run) documentation on Microsoft Learn

### Tiered Compilation

Tiered compilation is another .NET feature that works similarly to ReadyToRun.  It initially compiles code quickly at a lower optimization level, then recompiles frequently-used methods with higher optimization.

While this improves application startup time, it can also cause stutters during gameplay as methods are recompiled.  It is recommended to disable tiered compilation by setting `-p:TieredCompilation=false` in your publish command, which we have already included in our examples.

For more information on Tiered Compilation, refer to the [Tiered compilation](https://learn.microsoft.com/en-us/dotnet/core/whats-new/dotnet-core-3-0#tiered-compilation) section on Microsoft Learn.

### Native AOT (Ahead-of-Time) Compilation

Native AOT compilation (specified with `-p:PublishAot=tru`) compiles your entire application to native code at build time, eliminating the need for JIT compilation during runtime.  This can provide better performance and a smaller distribution size.

However, AOT has limitations:

1. No support for runtime reflection.
2. No runtime code generation.
3. Some third-party libraries your game uses may not be compatible.

For MonoGame game, AOT can work well if you avoid these limitations.

> [!NOTE]
> Native AoT is recommended for mobile platforms due to its performance benefits and smaller binary size, which are important for mobile devices with limited resources.  Additionally, it is mandatory when targeting console platforms (Xbox, PlayStation, Switch) as these platforms typically do not support JIT compilation for security and performance reasons.

For more information on Native AOT, refer to the [Native AOT deployment overview](https://learn.microsoft.com/en-us/dotnet/core/deploying/native-aot/?tabs=windows%2Cnet8) documentation on Microsoft Learn.

### Trimming

Trimming (specified with `-p:Trimming:true`) removes unused code from your distribution to reduce size.  It is automatically enabled when using AOT.

While trimming can significantly reduce your game's size, it may remove types that appear unused but are accessed indirectly through reflection or generics causing runtime errors.

> [!IMPORTANT]
> Trimming can cause issues with content pipeline extensions that are used at runtime.  When the compiler cannot detect that certain types are used (especially with reflection or generic collections), thy might be trimmed away, resulting in "type not found" exceptions when loading content.
>
> If you encounter runtime exceptions about missing types when loading content with trimming enabled, you can resolve this by ensuring the compiler recognizes the types being uset at runtime by making the following call:
>
> ```cs
> ContentTypeReaderManager.AddTypeCreator(typeof(ReflectiveReader<ReaderType>).FullName, () => new ReflectiveReader<ReaderType>())
> ```
>
> Where `ReaderType` is the `ContentTypeReader` of the content pipeline extension to be preserved.  This call should be made somewhere in your code before loading content that uses these types.  

For more information on Trimming, refer to the [Trim self-contained applications](https://learn.microsoft.com/en-us/dotnet/core/deploying/trimming/trim-self-contained) documentation on Microsoft Learn.

### Single File Publishing

Single file publishing packages your entire application into a single executable.  While this sounds convenient, it is essentially a self-extracting archive that extracts to a temporary directory at runtime.

This can significantly increase startup time for larger games and may fail on system with restricted permissions of limited storage.  For this reason, it is not recommended to use this option for games.

For more information on Single File Publishing, refer to the [Create a single file for application deployment](https://learn.microsoft.com/en-us/dotnet/core/deploying/single-file/overview?tabs=cli) documentation on Microsoft Learn.

## Cross-Platform Considerations

When distributing your games across multiple platforms, be aware of these additional considerations:

### File Paths

Different operating systems use different path separators (Windows uses backslashes, macOS and Linux use forward slashes).  Always use `Path.Combine` in your code rather than hardcoding path separators.

```cs
// Incorrect approach - will fail on some platforms
string path = "Content\\images\\atlas-definition.xml"; 

// Correct approach, works on all platforms
string path = Path.Combine("Content", "images", "atlas-definition.xml");
```

### Case Sensitivity

Windows is case-insensitive for filenames, but macOS and Linux are case-sensitive.  Ensure your asset references use the exact case that matches your files for maximum compatibility.

```cs
// If the content path on disk is:
// images/Atlas.xnb

// On Windows, this would work fine since windows is case-insensitive.
// On macOS and Linux, this would fail since they are case-sensitive.
Texture2D text = Content.Load<Texture2D>("images/atlas");
```

### External Dependencies

Try to minimize external dependencies.  If your game requires additional libraries or runtimes, document these requirements clearly for players.

> [!NOTE]
> When publishing to distribution platforms and app stores (such as Steam, Epic Game Sore, App Store, or Google Play), you are typically required to disclose all external dependencies in your privacy policy or a dedicate dependencies section.  This includes third-party libraries, analytics tools, and any software components that your game depends on.
>
> Check specific requirements for each distribution platform you plant to target, as well as requirements by third-party libraries for using them, as disclosure requirements may vary.

## Mobile Platforms

While this tutorial series has focused on creating a 2D game for desktop platforms, MonoGame also offers support for mobile development on Android and iOS.  The game we have built throughout this series could be adapted for touch controls and distributed through mobile app stores with additional work.

Mobile deployment involves several considerations beyond those of desktop platforms:

- App store submission process and platform-specific requirements.
- Platform-specific signing and certification procedures.
- Extensive device compatibility testing across various screen sizes and hardware.
- Optimization of touch input controls (replacing our keyboard and gamepad input).
- Power consumption management and performance optimization for mobile hardware.

For the Dungeon Slime game, adapting to mobile would require:

- Implementing touch controls to replace the keyboard/gamepad movement.
- Potentially rethinking game mechanics to suit mobile play patterns.

> [!NOTE]
> Mobile deployment for MonoGame games is significantly more complex than desktop deployment and typically requires platform-specific development environments (Android Studio for Android and Xcode for iOS).  A comprehensive guide to mobile deployment will be covered in a future tutorial.

If you are interested in extending the Dungeon Slime game, or future games, to mobile platforms after completing this tutorial series, these resources provide a good starting point:

- [Android Deployment Guide](https://learn.microsoft.com/en-us/previous-versions/xamarin/android/deploy-test/publishing/)
- [iOS App Store Distribution](https://learn.microsoft.com/en-us/previous-versions/xamarin/ios/deploy-test/app-distribution/app-store-distribution/publishing-to-the-app-store?tabs=windows)

## Third-Party Packaging Tools

While the platform-specific packaging steps outlined in this chapter give you complete control over the distribution process, they require multiple commands and potentially access to different operating system.  Fortunately, the MonoGame community has developed several tools that can automate these packaging steps across platforms.

### GameBundle

[GameBundle](https://github.com/Ellpeck/GameBundle) is a .NET command-line tool created by [Ellpeck](https://github.com/Ellpeck) that simplifies packaging MonoGame and other .NET applications into several distributable formats.  This tool can automatically bundle your game for Windows, Linux, and macOS platforms, create applications bundles for macOS, and handle various packaging configurations with a single command.

For more information about GameBundle, including installation and usage instructions, visit the [official repository on GitHub](https://github.com/Ellpeck/GameBundle)

### MonoPack

[MonoPack](https://github.com/shyfox-studio/MonoPack) is a .NET command-line tool created by [ShyFox Studio](https://github.com/shyfox-studio) designed specifically for MonoGame projects.  According to its documentation, "MonoPack is a dotnet tool used for MonoGame projects to package the game for Windows, Linux, and/or macOS".

Key features include:

- Cross-platform packaging capabilities (build for any OS from any OS).
- Automatic creation of macOS application bundles.
- Appropriate compression formats for each target platform for distribution.
  
For more information about MonoPack, including installation and usage instructions, visit the [official repository on GitHub](https://github.com/shyfox-studio/MonoPack)

## Conclusion

In this chapter, you learned how to package your MonoGame project for distribution across Windows, macOS, and Linux platforms. You now understand how to create self-contained deployments for each target platform, the impact of various .NET publishing options on game performance, and important cross-platform considerations.

Whether you choose to use the manual platform-specific packaging steps or automate the process with tools like [GameBundle](#gamebundle) or [MonoPack](#monopack), you now have the knowledge to ensure your game runs smoothly for players across different platforms without requiring them to install additional dependencies.

## Test Your Knowledge

1. Why is it recommended to use self-contained deployments for distributing MonoGame games?

    :::question-answer
    Self-contained deployments package your game with all necessary .NET dependencies, ensuring players can run the game without installing the .NET runtime. This simplifies distribution, guarantees your game uses the exact runtime version it was developed with, and provides a better player experience despite the larger package size.
    :::

2. Why should ReadyToRun and Tiered Compilation be disabled when publishing games?

    :::question-answer
    ReadyToRun and Tiered Compilation both initially produce lower-quality code that gets optimized during runtime. This dynamic optimization process causes micro-stutters during gameplay as the Just-In-Time compiler triggers to improve code quality. Disabling these features results in slightly longer startup times but provides smoother gameplay without performance hitches.
    :::

3. What is the purpose of the `Info.plist` file when creating a macOS application bundle?

    :::question-answer
    The `Info.plist` file contains essential metadata about the macOS application, including the bundle identifier, application name, version, copyright information, minimum system requirements, and other configuration details. macOS requires this file to properly recognize and display the application in the Finder and Dock, and to associate the correct icon and file types with the application.
    :::

4. What is the advantage of using a tar.gz archive over zip file when distributing for macOS and Linux?

    :::question-answer
    A tar.gz archive preserves Unix file permissions, which is crucial for maintaining the executable permissions set on game files.  Without these permissions, users would need to manually set execute permissions before running the game.  ZIP files do not reliably preserve these Unix-specific permissions, which could prevent the game from running directly after extraction on macOS and Linux platforms.
    :::

5. What is the purpose of creating a universal binary for macOS distributions?

    :::question-answer
    A universal binary combines executables for multiple CPU architectures (Intel x64 and Apple Silicon arm64) into a single file.  This allows the game to run natively on both older Intel-based Macs and newer Apple Silicon Macs without requiring separate distributions.
    :::<|MERGE_RESOLUTION|>--- conflicted
+++ resolved
@@ -153,7 +153,6 @@
     > [!NOTE]
     > The `mkdir -p` command creates directories including any necessary parent directories.  The `-p` flag ensures all intermediate directories are created without error if they do not exist yet.
 
-<<<<<<< HEAD
 2. Copy all files from the Intel (x64) build to the MacOS directory. This ensures all the required dependencies are included. To do this, execute the following command:
 
     ```sh
@@ -164,9 +163,6 @@
     > This copies all files from the publish directory, including the executable, all dependent `.dll` files, and the `Content` directory that contains your game assets.
 
 3. Replace the executable with a universal binary that works on both Intel and Apple Silicon Macs. To do this, execute the following command:
-=======
-2. Combine the Intel (x64) and Apple Silicon (arm64) builds into a `universal binary`.  To do this, execute the following commands:
->>>>>>> 42d84360
 
     ```sh
     lipo -create bin/Release/net8.0/osx-arm64/publish/DungeonSlime bin/Release/net8.0/osx-x64/publish/DungeonSlime -output bin/Release/DungeonSlime.app/Contents/MacOS/DungeonSlime
@@ -175,14 +171,7 @@
     > [!NOTE]
     > The `lipo` command is a macOS utility that works with multi-architecture binaries.  Here, it combines the Intel (x64) and Apple Silicon (arm64) executables into a single "universal binary" that can run natively on both Apple Silicon and Intel processor based Macs.
 
-<<<<<<< HEAD
 4. Move the Content directory from the MacOS directory to the Resources directory, following macOS application bundle conventions. To do this, execute the following command:
-=======
-    > [!NOTE]
-    > Note, make sure to the change in folder from `net8.0` to `net9.0` if it is appropriate.
-
-3. Next, copy the your content files to the expected location within the application bundle structure.  To do this, execute the following commands:
->>>>>>> 42d84360
 
     ```sh
     mv bin/Release/DungeonSlime.app/Contents/MacOS/Content bin/Release/DungeonSlime.app/Contents/Resources/
@@ -191,11 +180,7 @@
     > [!NOTE]
     > This moves the `Content` directory to the expected location for resources in a macOS application bundles.
 
-<<<<<<< HEAD
 5. Create a new file called *Info.plist* in the *Contents* directory of the application bundle with the following command:
-=======
-4. Create a new file called `Info.plist` in the `Contents` directory of the application bundle with the following command:
->>>>>>> 42d84360
 
     ```sh
     touch bin/Release/DungeonSlime.app/Contents/Info.plist
@@ -204,11 +189,7 @@
     > [!NOTE]
     > The `touch` command creates an empty file if it does not exist or updates the modification time if it does exist.  We are using it here to create a blank file that we will populate with content in the next step.
 
-<<<<<<< HEAD
 6. Open the *Info.plist* file you just created in a text editor and add the following content to the file and save it.
-=======
-5. Open the `Info.plist` file you just created in a text editor and add the following content to the file and save it.
->>>>>>> 42d84360
 
     [!code-xml[](./snippets/info.plist?highlight=8,10,12,16,30)]
 
@@ -234,15 +215,11 @@
     >
     > For more information on the `Info.plist` manifest file, refer to the [About Info.plist Keys and Values](https://developer.apple.com/library/archive/documentation/General/Reference/InfoPlistKeyReference/Introduction/Introduction.html) Apple Developer documentation.
 
-<<<<<<< HEAD
+
 7. Next, create the application bundle *.icns* icon file. To do this, perform the following:
-=======
-6. Next, create the application bundle `.icns` icon file.  To do this, execute the following commands:
->>>>>>> 42d84360
 
     1. First, you will need a `.png` file that can be used to create the icon set for the final `.icns` output.  If you already have a `.png` icon for your game, ensure it is in the root of the main project directory and is named `Icon.png`.  If you do not have one already prepared, you can use the `Icon.bmp` that was generated in the root of the main project directory when you initially created the project.  However, it will need to be converted to a `.png` first. To do this, execute the following command:
 
-<<<<<<< HEAD
         ```sh
         sips -s format png Icon.bmp --out Icon.png        
         ```
@@ -282,13 +259,6 @@
 
         > [!TIP]
         > After creating the `.icns` file using the above command, if you open the folder in Finder with `DungeonSlime.app` and it shows a blank square as the icon instead of the one you just created, right-click on `DungeonSlime.app` and choose `Get Info` from the context menu.  This will force it to do a refresh and show the icon properly.  After doing this, if the icon still does not show, then you need to double check that the `CFBundleIconFile` value in the `Info.plist` is named **exactly** the same as the `.icns` file that was created (minus the extension).
-=======
-    > [!NOTE]
-    > These commands create a macOS icon file (`.icns`) with multiple resolutions:
-    > - `sips` (Scriptable Image Processing System) resizes the source image to create different icon sizes.
-    > - Each size is necessary for different display scenarios in macOS (Dock, Finder, etc.).
-    > - The `iconutil` command then compiles these images into a single `.icns` file that macOS recognizes as an application icon.
->>>>>>> 42d84360
 
 8. Set executable permissions for the game executable.  To do this, execute the following command:
 

---
title: "Chapter 20: Implementing UI with Gum"
description: "Learn how to integrate and use the Gum UI framework to create functional menus, buttons, and sliders for your MonoGame projects."
---

In the [previous chapter](../19_user_interface_fundamentals/index.md) we explored the fundamental concepts of user interface design. Now we are ready to put these principles into practice by implementing a UI system for our game. While it is possible to build a UI system from scratch, we will take advantage of Gum, a specialized UI framework that simplifies many of the complex aspects of UI implementation.

In this chapter you will:

* Install and configure the Gum NuGet package.
* Learn about Gum's core concepts including Forms and Visuals
* Implement UI elements for our game's title scene.
* Create a pause menu for the gameplay scene.
* Handle input from keyboard, mouse, and gamepads
* Integrate the UI system with our existing game architecture.

## What is Gum?

Gum is a powerful UI layout engine and framework. It provides a flexible, efficient system capable of producing virtually any UI layout you might need in your games. While originally developed alongside the FlatRedBall game engine, Gum has evolved to work seamlessly with multiple platforms, including MonoGame, which we will be using in this tutorial.

> [!IMPORTANT]
> While GUM is used in this tutorial it is only one of many UI libraries available to the MonoGame community, some notable others are [EmptyKeys ](https://github.com/EmptyKeys/UI_Engines), [GeonBit.UI](https://github.com/RonenNess/GeonBit.UI), as well as entire Game Frameworks/Engines like [Nez}() that have their own built in UI systems.
>
> Check out [awesome-monogame](https://github.com/aloisdeniel/awesome-monogame) from [Aloïs Deniel](https://github.com/aloisdeniel) as well as the [MonoGame Resources](https://monogame.net/resources/) page for even more community offerings.

### Why Use Gum?

Creating a UI system from scratch requires solving many complex problems:

1. **Layout Management**: Calculating positions for elements that need to adapt to different screen sizes or content changes.
2. **Input Handling**: Detecting and responding to mouse, keyboard, and gamepad inputs across multiple UI elements.
3. **Visual State Management**: Changing appearances based on user interactions (hovering, focusing, clicking).
4. **Component Hierarchy**: Managing parent-child relationships between elements.

Gum addresses these challenges with ready-made solutions, allowing us to focus on the specific needs of our game rather than reinventing the UI wheel. While MonoGame provides the basic tools for drawing graphics and detecting input, it does not include high-level UI abstractions; this is where tools like Gum fill the gap.

> [!IMPORTANT]
> This tutorial uses the Gum NuGet package to help with layout and responding to user interactions. This tutorial does not require the use of the Gum editor, we will be doing everything in code.
>
> Keep in mind, that while it is possible to build a full UI system without any external dependencies, creating a layout engine is complicated and beyond the scope of this tutorial. Instead, we will be taking advantage of the Gum NuGet package.
>
> Gum is a powerful system enabling the creation of virtually any game UI, and we will be covering some of the basics of its use in this tutorial. The full Gum documentation can be found here: [https://docs.flatredball.com/gum/code/monogame](https://docs.flatredball.com/gum/code/monogame)

## Gum Concepts

Before we dive into implementation, we will explore the core concepts that Gum provides.  Gum simplifies UI development by providing ready-made controls and layout systems that would otherwise require significant effort to build from scratch.

### Understanding Gum's Structure

Gum organizes UI elements in a hierarchical tree structure, similar to how HTML organizes web elements or how GUI frameworks like WPF or JavaFX structure their interfaces. This hierarchy consists of:

1. **The Root Element**: The topmost container in the hierarchy that serves as the entry point for all UI elements.
2. **Containers**: Elements that can hold other elements (like panels or screens).
3. **Controls**: Interactive elements that respond to user input (like buttons or sliders).
4. **Visuals**: The actual graphical representations of UI elements (like text, images, or shapes).

When a game using Gum runs, this hierarchy is maintained in memory, with each element knowing its parent and children. The framework automatically handles the flow of events through this hierarchy and manages the drawing of elements according to their positions in the tree.

### Gum Root Element

All Gum elements must be directly or indirectly added to Gum's root container. This can be done directly wth the `AddToRoot()` method:

```cs
// Creating a panel and adding it to the root
Panel mainMenuPanel = new Panel();
mainMenuPanel.AddToRoot();
```

Or it can be done indirectly by adding a control as a child of an element that has been added to Gum's root container:

```cs
// Creating a panel and adding it to the root
Panel mainMenuPanel = new Panel();
mainMenuPanel.AddToRoot();

// Creating a button and adding it as a child element of the panel
// which indirectly connects it to Gum's root container
Button startButton = new Button();
mainMenuPanel.AddChild(startButton);
```

Gum's root element can also be cleared at any time to remove all UI elements:

```cs
// Clear all children from Gum's root container.
GumService.Default.Root.Children.Clear();
```

This can be useful when navigating between different scenes to ensure UI elements do not persist from previous scenes:

```cs
public class GameScene
{
    public override void Initialize()
    {
        // Clear all children from Gum's root container that may have been added
        // during the previous scene
        GumService.Default.Root.Children.Clear();

        // Now that it has been cleared, initialize the UI for this scene
        InitializeUI();
    }
}
```

### Anchoring

In the previous chapter we discussed [anchoring](../19_user_interface_fundamentals/index.md#anchoring), a fundamental UI concept that allows you to position elements relative to specific reference points of their parents.  Gum supports anchoring of Forms controls through the `Anchor()` method.

```cs
// Creating a panel and adding it to the root
Panel mainMenuPanel = new Panel();
mainMenuPanel.AddToRoot();

// Creating a button and adding it as a child of the panel
// anchored ot the bottom-left of the panel
Button startButton = new Button();
startButton.Anchor(Gum.Wireframe.Anchor.BottomLeft);
mainMenuPanel.AddChild(startButton);
```

The following anchor types are supported by Gum:

| Anchor      | Gum Value                          |
| ----------- | ---------------------------------- |
| TopLeft     | `Gum.Wireframe.Anchor.TopLeft`     |
| Top         | `Gum.Wireframe.Anchor.Top`         |
| TopRight    | `Gum.Wireframe.Anchor.TopRight`    |
| Left        | `Gum.Wireframe.Anchor.Left`        |
| Center      | `Gum.Wireframe.Anchor.Center`      |
| Right       | `Gum.Wireframe.Anchor.Right`       |
| BottomLeft  | `Gum.Wireframe.Anchor.BottomLeft`  |
| Bottom      | `Gum.Wireframe.Anchor.Bottom`      |
| BottomRight | `Gum.Wireframe.Anchor.BottomRight` |

### Docking

In the previous chapter, we also discussed [docking](../19_user_interface_fundamentals/index.md#docking), a fundamental UI concept that adjusts an element's size to fill the available space.  Gum supports the docking of Forms controls through their `Dock()` method.

```cs
// Creating a panel and adding it to the root
Panel mainMenuPanel = new Panel();
mainMenuPanel.AddToRoot();

// Docking the panel to fill the entire root space
mainMenuPanel.Dock(Gum.Wireframe.Dock.Fill);
```

The following docking modes are supported by Gum:

| Anchor           | Gum Value                             | Description                                                                         |
| ---------------- | ------------------------------------- | ----------------------------------------------------------------------------------- |
| Top              | `Gum.Wireframe.Dock.Top`              | Anchors to the top edge and fills horizontally.                                     |
| Left             | `Gum.Wireframe.Dock.Left`             | Anchors to the left edge and fills vertically.                                      |
| Right            | `Gum.Wireframe.Dock.Right`            | Anchors to the ridge edge and fills vertically.                                     |
| Bottom           | `Gum.Wireframe.Dock.Bottom`           | Anchors to the bottom edge and fills horizontally.                                  |
| Fill             | `Gum.Wireframe.Dock.Fill`             | Anchors to the center and fills the entire parent area vertically and horizontally. |
| FillHorizontally | `Gum.Wireframe.Dock.FillHorizontally` | Stretches across the parent's width, filling horizontally.                          |
| FillVertically   | `Gum.Wireframe.Dock.FillVertically`   | Stretches across the parent's height, filling vertically.                           |
| SizeToChildren   | `Gum.Wireframe.Dock.SizeToChildren`   | Automatically sizes vertically and horizontally based on contained child element.   |

### Forms and Visuals

Gum provides two types of objects: **Forms** and **Visuals**.

* Forms controls are typical interactive UI elements such as buttons, sliders, and text boxes that handle user interaction through mouse, gamepad, and keyboard inputs.  These controls come with built-in functionality; a button responds visually when focused, while a slider changes its value when clicked on its *track*.  By using these standardized components, you can maintain consistency throughout your UI implementation.

* Forms controls provide customization through their `Visual` property, which serves as a gateway to modifying their appearance and layout. With this property, you can move, resize, restyle, and even completely replace visuals through code.  As we will see when building our UI in the next chapter, this separation between functionality and presentation allows us to create consistent behaviors while adapting the visual style to match our game's aesthetic.

For now, we will examine some of the Forms control types we will use in this chapter.

#### Panel

Panels serve as invisible containers that group related UI elements together.  Unlike visible elements that display graphics, panels focus on organization and layout management.

A panel provides several key functions:

* Groups related elements for easier management.
* Controls visibility for entire sections of UI at once.
* Establishes a coordinate system for child elements.
* Provides a foundation for layout management.

Panels are especially useful for creating distinct UI screens, by toggling the visibility of different panels you can implement complete UI state changes with minimal code:

```cs
// Change the state of the UI by hiding one panel and showing another.
mainMenuPanel.IsVisible = false;
optionsPanel.IsVisible = true;
```

A common pattern is to set a panel's docking to `Fill`, which makes it span the entire available area:

```cs
// Make the panel fill the entire screen
mainMenuPanel.Dock(Gum.Wireframe.Dock.Fill);
```

This creates a consistent coordinate space for all child elements, allowing them to be positioned relative to the screen.

#### Button

The `Button` Forms control type is the primary interactive control for triggering actions in your UI.

Buttons provide:

* Responses to clicks from mouse, touch, keyboard, or gamepad input.
* Visual feedback when focused or hovered.
* Raises a `Click` event when activated.

Buttons can be positioned using anchoring to create layouts that adapt to different screen sizes:

```cs
// Creating a button that is anchored to the bottom left.
Button startButton = new Button;
startButton.Anchor(Gum.Wireframe.Anchor.BottomLeft);

// Set the X and Y position so it is 20px from the left edge
// and 20px from the bottom edge.
startButton.Visual.X = 20;
startButton.Visual.Y = -20;
```

The `Click` event is raised whenever the button is activated and provides a standard way to respond regardless of input device:

```cs
startButton.Click += (sender, args) =>
{
    // Handle button click...
    StartGame();
};
```

> [!NOTE]
> The `Click` event for a button is triggered automatically when it is left-clicked by a mouse or pushed via touch controls.  For keyboard and gamepad input, it can only be triggered when the button has focus, which typically happens when the player navigates to it using the tab key or controller.

#### Slider

The `Slider` Forms control type allows users to select a numeric value from a continuous range.  A slider:

* Displays and modifies a `Value` property constrained between a `Minimum` and `Maximum` value.
* Responds to mouse clicks on its track or by dragging its thumb.
* Supports keyboard and gamepad input for incremental adjustments.
* Raises events when its value changes.

Basic slider setup includes defining its range and establishing event handlers:

```cs
Slider volumeSlider = new Slider();
volumeSlider.Minimum = 0.0f;
volumeSlider.Maximum = 1.0f;
volumeSlider.Value = 0.5f;
volumeSlider.SmallChange = 0.1f;
volumeSlider.LargeChange = 0.2f;
```

The `SmallChange` property sets the increment for keyboard and gamepad adjustments, while the `LargeChange` property determines the increment when clicking directly on the slider *track*.

Sliders provide several events for different interaction scenarios:

* `ValueChanged`: Fires continuously as the value changes (useful for live previews).
* `ValueChangeCompleted`: Fires once when the user finishes adjusting the value (useful for applying final settings).

```cs
volumeSlider.ValueChanged += (sender, arg) =>
{
    // Handle value changed event...
    UpdateVolume(volumeSlider.Value);
};

volumeSlider.ValueChangedCompleted += (sender, arg) =>
{
    // Handle value change completed event...
    UpdateVolume(volumeSlider.Value);

    // Useful to do things like this here since this fires once
    // the slider value change has completed so it is not constantly
    // triggering ui sound effects.
    PlayUISoundEffect();
};
```

### Property Changes vs States

Gum allows you to customize visuals in two ways:

* Direct property assignment
* Using states.

With simple property changes, you can directly assign values in code.  For example, the following code example changes the width of a button:

```cs
startButton.Visual.Width = 100;
```

Direct property assignment works well for initial setup, such as positioning elements or setting their dimensions when first creating your UI.  However, when you need visual elements to respond to user interactions (like highlighting a button when it is focused), a different approach is required.

For these dynamic changes, Gum uses a system of **states** (implemented as `StateSave` objects), each Forms control maintains a collection of named states that are automatically applied in response to specific user interactions.  When a button becomes focused, for instance, Gum looks for an applies a  state named "Focused" to alter its appearance.

> [!NOTE]
> In the next chapter during the customization pass, we will create states to visually indicate when controls are focused, providing clear feedback to the player.

## Updating Our Game To Use Gum

Now that we have covered the core UI concepts and how Gum will help implement them, we can integrate Gum into our game project.  We will add the framework, initialize it, and prepare it for use in our scenes.

For now we will use the default styling in Gum to quickly iterate and build the UI and do a customization styling pass in the next chapter.

### Adding the Gum NuGet Package

Before we can use Gum in our project, we first need to add it using NuGet.  NuGet is a package manager for .NET projects that allows you to add third-party libraries into your project, similar to how we [created and added our own class library](../04_creating_a_class_library/index.md).

To add the Gum NuGet package to our game project, follow the instructions below based on your development environment:

#### [Visual Studio Code](#tab/vscode)

To add the Gum NuGet package in Visual Studio Code:

1. In the [*Solution Explorer*](../02_getting_started/index.md#install-the-c-dev-kit-extension) panel, right-click the `DungeonSlime` project.
2. Choose `Add NuGet Package` from the context menu.
3. Enter `Gum.MonoGame` in the `Add NuGet Package` search prompt and press Enter.
4. When the search finishes, select the `Gum.MonoGame` package in the results
5. When prompted for a version, choose the latest version ("2025.4.23.1"  at the time of writing").

#### [Visual Studio 2022](#tab/vs2022)

To Add the Gum NuGet package in Visual Studio 2022:

1. In the *Solution Explorer* panel, right-click the *DungeonSlime* project.
2. Choose `Manage Nuget Packages...` from the context menu.
3. In the NuGet Package Manager window, select the `Browse` tab if it is not already selected.
4. In the search box, enter `Gum.MonoGame`.
5. Select the "Gum.MonoGame" package from the search results.
6. Ensure the latest version is selected in the dropdown menu ("2025.4.23.1"  at the time of writing") and click the *Install* button.

#### [dotnet CLI](#tab/dotnetcli)

To add the Gum NuGet package using the dotnet CLI:

1. Open a Command Prompt or Terminal window in the same folder as the `DungeonSlime.csproj` project file.
2. Enter the following command:

    ```sh
    dotnet add DungeonSlime.csproj package Gum.MonoGame
    ```

This will install the latest version of the package, which is "2025.4.23.1" at the time of writing.

---

> [!TIP]
> You can verify the package was successfully added by examining your `DungeonSlime.csproj` file, which should now contain a reference like:
>
> ```xml
> <PackageReference Include="Gum.MonoGame" Version="2025.4.23.1" />
> ```

### Adding UI Sound Effect

To make our UI more responsive and engaging, we will add audio feedback that plays when players interact with buttons and other UI elements. Sound effects provide immediate confirmation that an input has been recognized, creating a more engaging experience.

First, download the UI sound effect by right-clicking the following link and saving it as `ui.wav` in the game project's `Content/audio` folder:

<<<<<<< HEAD
* [ui.wav](./files/ui.wav)
=======
- [ui.wav](./files/ui.wav){download}
>>>>>>> 4a1d4cac

Next, add this sound effect to your content project using the MGCB Editor:

1. Open the `Content.mgcb` content project file in the MGCB Editor.
2. Right-click the `audio` folder and choose `Add > Existing Item...`.
3. Navigate to and select the `ui.wav` file you just downloaded.
4. In the Properties panel, verify that the `Processor` is set to `Sound Effect`.
5. Save the changes and close the MGCB Editor.

| ![Figure 20-2: The MGCB Editor with ui.wav added to the audio folder](./images/mgcb-editor.png) |
| :---------------------------------------------------------------------------------------------: |
|             **Figure 20-2: The MGCB Editor with ui.wav added to the audio folder**              |

We will load and use this sound effect in our UI implementation to provide auditory feedback when players interact with buttons and sliders.

### Initializing Gum

With the Gum NuGet package added to our project, we need to initialize Gum in our game, this will enable the UI system and configure input handling for our controls.  Since this is an initialization that only needs to happen once, we can make the necessary changes to the `Game1` class.

First, open the `Game1.cs` file and add the following new using statements to the top:

[!code-csharp[](./snippets/game1/usings.cs?highlight=4-5)]

Next, add the following method to the `Game1` class to encapsulate the initializations of the Gum UI service:

[!code-csharp[](./snippets/game1/initializegum.cs)]

Finally, update the [**Initialize**](xref:Microsoft.Xna.Framework.Game.Initialize) method to call the `InitializeGum` method we just created:

[!code-csharp[](./snippets/game1/initialize.cs?highlight=8-9)]

The following is a breakdown of this initialization process:

1. **Basic Initialization**: `GumService.Default.Initialize(this)` sets up the Gum system with our game instance.  This is required for any gum project.

    > [!NOTE]
    > We only need to pass our [**Game**](xref:Microsoft.Xna.Framework.Game) instance since we are using Gum as a code-first approach.  Gum also offers a visual editor that creates Gum project files. When using the editor, you will need to also pass the Gum Project file here.

2. **Content Loading**: Gum needs to be made aware of which content manager to use to load assets through the content pipeline.  By setting `GumService.Default.ContentLoader.XnaContentManager = Core.Content`, we tell Gum to use our game's content manager when loading assets.  By using the game's existing content manager, Gum also gets the benefit of the caching that the content manager performs when loading assets.
3. **Input Configuration**:
   * By default, all Forms controls automatically respond to mouse and touch screen input devices.  We need to explicitly register keyboard and gamepad input devices by using th `FrameworkElement.KeyboardsForUiControl` and `Framework.GamePadsForUiControl` properties.
   * By default, Forms controls will automatically respond to tab and shift-tab for navigation. By using the `FrameworkElement.TabKeyCombos` and `FrameworkElement.TabReverseKeyCombos` properties, we can add additional key combinations for tabbing.  Here map the Up arrow for reverse tabbing and the Down arrow for forward tabbing.  

   > [!TIP]
   > If you prefer different navigation keys, you can remove the built-in Tab/Shift+Tab navigation.
   >
   > Simply call these methods before adding your custom combinations:
   >
   > ```cs
   > FrameworkElement.TabKeyCombos.Clear();
   > FrameworkElement.TabReverseKeyCombos.Clear();
   > ```

4. **UI Scaling**:  Gum allows us to independently scale the UI regardless of the resolution of the game.  Our game is set to a resolution of 1280x720, however as we will see during the styling section later, the UI assets created were done at one-fourth the size to reduce the size of the texture atlas.  Here, we use the `GumService.Default.CanvasWidth` and `GumService.Default.CanvasHeight`  properties to set the canvas size to one-fourth that of our game's resolution. Then using by setting the `GumService.Default.Renderer.Camera.Zoom` property to four, we effectively make it render the UI at full resolution.

Gum is now fully initialized and we can use it in our scenes to add UI to our game.

### Adding TitleScene UI

With Gum added and initialized in our game, we can now implement UI elements for our title scene.  We will create panels for both the main menu and options menu, implement the necessary event handlers, and integrate everything with our existing title scene.

<<<<<<< HEAD
First, open the `TitleScene.cs` file in the game project and add the following using declarations to the top of the `TitleScene` class:
=======
> [!NOTE]
> When adding these sections one by one, you may see compiler errors until all sections are in place. This is normal, as some parts of the code will reference fields or methods that haven't been added yet. Once all sections are complete, these errors will resolve.

First, open the *TitleScene.cs* file in the game project and add the following using declarations to the top of the `TitleScene` class:
>>>>>>> 4a1d4cac

[!code-csharp[](./snippets/titlescene/usings.cs?highlight=1,3,6-8)]

Next, add the following fields to the `TitleScene` class:

[!code-csharp[](./snippets/titlescene/fields.cs)]

#### Creating the Title Panel

<<<<<<< HEAD
First, create a new method that builds our main menu panel with start and options buttons.

Add the following method to the `TitleScene` class:
=======
First, wew ill create a method that builds our main menu panel with start and options buttons.  Add the following method to the `TitleScene` class after the fields:
>>>>>>> 4a1d4cac

[!code-csharp[](./snippets/titlescene/createtitlepanel.cs)]

Our title panel includes two buttons positioned at the bottom corners of the screen.  The "Start" button will allow players to begin the game while the "Options" button will hide the main menu and display the options menu.

> [!NOTE]
> Notice how we use `Anchor` to position the buttons relative to the panel's edges, with the "Start" button anchored at the bottom left and the "Options" button anchored at the bottom right.  Then the positioning of the elements is adjusted relative to its anchor point.

<<<<<<< HEAD
Each button registers a `Click` event handler to respond when the players selects it, we should implement the event handler method for these buttons next.

Add the following methods to the `TitleScene` class:
=======
Each button registers a `Click` event handler to respond when the players selects it. We should implement the event handler method for these buttons next.  Add the following methods to the `TitleScene` class after the `CreateTitlePanel` method:
>>>>>>> 4a1d4cac

[!code-csharp[](./snippets/titlescene/handlestartclicked.cs)]

[!code-csharp[](./snippets/titlescene/handleoptionsclicked.cs)]

These handlers are called when the `Click` event is raised for each button.  The handler for the "Start" button changes to the game scene, while the handler for the options button toggles the visibility between the main menu and the options panel.

#### Creating the Options Panel

<<<<<<< HEAD
Next, we will create the options panel with sliders to adjust the volume for music and sound effects.

Add the following method to the `TitleScene` class:
=======
Next, we will create the options panel with sliders to adjust the volume for music and sound effects.  Add the following method to the `TitleScene` class after the `HandleOptionsClicked` method:
>>>>>>> 4a1d4cac

[!code-csharp[](./snippets/titlescene/createoptionspanel.cs)]

This panel includes a text label, two sliders for adjusting audio volumes, and a back button for returning to the main menu. The panel is initially invisible since we start on the main menu.  Both the "Music Volume" slider and the "Sound Effects Volume" slider register events to be called when the value of the sliders change and when the value change has been completed.  The "Back" button registers a click event similar to the ones from the main menu.

Now we should implement the event handlers for these controls.  Add the following methods to the `TitleScene` class after the `CreateOptionsPanel` method:

[!code-csharp[](./snippets/titlescene/handlesfxsliderchanged.cs)]

[!code-csharp[](./snippets/titlescene/handlesfxsliderchangecompleted.cs)]

[!code-csharp[](./snippets/titlescene/handlemusicslidervaluechanged.cs)]

[!code-csharp[](./snippets/titlescene/handlemusicslidervaluechangecompleted.cs)]

[!code-csharp[](./snippets/titlescene/handleoptionsbuttonback.cs)]

These handlers update our audio settings in real-time as the player adjusts the sliders.

> [!TIP]
> Notice that for both sliders, we registered a method for the `ValueChangeCompleted` event.  This is so we can play the UI sound effect only when the player has finished adjusting the slider value. If we had instead played the UI sound effect in the `ValueChanged` event, then the UI sound effect would trigger constantly while the slider is being adjusted if using a mouse to drag it.

#### Initializing the UI

Now that we have implemented the methods that will create both the main menu panel and the options menu panel, we need to implement the main UI initializations method that will call them.  Add the following method to the `TitleScene` class after the `HandleOptionsButtonBack` method:

[!code-csharp[](./snippets/titlescene/initializeui.cs)]

This method first clears any existing UI elements from Gum's root container to prevent duplication, then calls our panel creation methods to build the complete interface.

#### Integrating with the Game Loop

Finally, we need to integrate our UI initialization, update, and draw with the scene's lifecycle.  First, add the call to `InitializeUI()` in the `Initialize` method by updating it to the following:

[!code[](./snippets/titlescene/initialize.cs?highlight=27)]

Next, update the `LoadContent` method to load the sound effect that will be used as auditory feedback for the UI:

[!code[](./snippets/titlescene/loadcontent.cs?highlight=12-13)]

<<<<<<< HEAD
Then update the `Update` method to include Gum's update logic:
=======
Next modify the `Update` method to include Gum's update logic:
>>>>>>> 4a1d4cac

[!code[](./snippets/titlescene/update.cs?highlight=14)]

Finally, the `Draw` method needs to be updated to:

1. Only show the text for the game title when the title panel is visible
2. Add Gum's drawing call to draw the user interface

Update the `Draw` method to the following:

[!code[](./snippets/titlescene/draw.cs?highlight=10-34,36)]

With these changes, our UI system is now fully integrated into the scene's game loop.  Gum updates its controls in the `Update` method and draws them in the `Draw` method.  This produces a fully functional title screen with buttons that allows players to start the game or adjust audio settings.  

| ![Figure 20-1: Title screen with default Gum buttons](./images/title-unstyled.png) |
| :--------------------------------------------------------------------------------: |
|               **Figure 20-1: Title screen with default Gum buttons**               |

> [!NOTE]
> You may notice that the UI elements currently use Gum's default styling, which does not match our game's visual theme.  We will explore customizing these controls to match our game's visual style in the next chapter.

### Adding GameScene UI

Now that we have setup the UI for the title scene, we will add a pause menu to our game scene.  This UI will start invisible but will be shown when the player presses the escape key.  For consistency, we will implement the UI for the game scene in the same order that we implemented the UI for the title scene.

> [!NOTE]
> When adding these sections one by one, you may see compiler errors until all sections are in place. This is normal, as some parts of the code will reference fields or methods that haven't been added yet. Once all sections are complete, these errors will resolve.

First, open the *GameScene.cs* file in the game project and add the following using declarations to the top of the `GameScene` class.

[!code-csharp[](./snippets/gamescene/usings.cs?highlight=2-3,8-10)]

Next, add the following fields to the `GameScene` class:

[!code-csharp[](./snippets/gamescene/fields.cs)]

#### Pausing the Game

To pause the game, first we will create a method that makes the pause panel visible.  Add the following method to the `GameScene` class after the fields:

[!code-csharp[](./snippets/gamescene/pausegame.cs)]

Next, update the `CheckKeyboardInput` method so that when the escape key is pressed, instead of returning to the title scene, we now pause the game:

[!code-csharp[](./snippets/gamescene/checkkeyboardinput.cs?highlight=6-10)]

Finally, update the `CheckGamePadInput` method so that when the start button is pressed, it pauses the game:

[!code-csharp[](./snippets/gamescene/checkgamepadinput.cs?highlight=6-10)]

#### Creating the Pause Panel

Next, we will create a method that builds our pause panel with resume and quit buttons. Add the following method to the `GameScene` class:

[!code-csharp[](./snippets/gamescene/createpausepanel.cs)]

<<<<<<< HEAD
#### Initializing the Game UI
=======
Now we should implement the event handlers for these controls. First, we will implement the handler for the "Resume" button. Add the following method to the `GameScene` class after the `CreatePausePanel` method:

[!code-csharp[](./snippets/gamescene/handleresumebuttonclicked.cs)]

This method plays the UI sound effect for auditory feedback and then hides the pause panel so that the game can resume.

Next is the handler for the "Quit" button.  Add the following method to the `GameScene` class after the `HandleResumeButtonClicked` method:

[!code-csharp[](./snippets/gamescene/handlequitbuttonclicked.cs)]

This method as well plays the UI sound effect for auditory feedback, then quits the game by changing scenes back to the title scene.

#### Initializing the UI
>>>>>>> 4a1d4cac

Now that we have implemented the method to create the pause panel, we can implement the main UI initializations method that will call them.   Add the following method to the `GameScene` class after the `CreatePausePanel` method:

[!code-csharp[](./snippets/gamescene/initializeui.cs)]

Just like with the `TitleScene`, we first clear any existing UI elements from Gum's root before creating the UI elements for this scene.

#### Integrating with the Game Loop for the GameScreen

Finally, we need to integrate our UI initialization, update, and draw with the scene's lifecycle.  First add the call to `InitializeUI()` in the `Initialize` method by updating it to the following:

[!code-csharp[](./snippets/gamescene/initialize.cs?highlight=38)]

Next, update the `LoadContent` method to load the sound effect that will be used as auditory feedback for the UI:

[!code-csharp[](./snippets/gamescene/loadcontent.cs?highlight=27-28)]

<<<<<<< HEAD
Next, add the following to the beginning of the `Update` method to include Gum's update logic and to only update the game if it is not paused, pausing will prevent any other Game update logic running.  We will use the visibility of the pause menu to determine if the game is paused or not:
=======
Next, modify the `Update` method to include Gum's update logic and to only update the game if it is not paused.  We will use the visibility of the pause menu to determine if the game is paused or not:
>>>>>>> 4a1d4cac

[!code-csharp[](./snippets/gamescene/update.cs?highlight=3-10)]

Finally, add Gum's drawing call to the end fo the `Draw` method:

[!code-csharp[](./snippets/gamescene/draw.cs?highlight=9-10)]

With these changes, the pause menu is now fully integrated into the game scene's game loop.  Gum updates its controls during the `Update` method and draws them during the `Draw` method.  If the game is paused, as determined by the `IsVisible` property of the pause menu, then updating the actual game logic is skipped.

| ![Figure 20-12: The pause menu during the game scene with default Gum buttons](./images/pause-unstyled.png) |
| :---------------------------------------------------------------------------------------------------------: |
|               **Figure 20-12: The pause menu during the game scene with default Gum buttons**               |

## Conclusion

In this chapter, you accomplished the following:

* Add and configure the Gum NuGet package in your project.
* Understand key Gum concepts like Forms controls and Visuals.
* Create and position UI elements using anchoring and docking.
* Implement interactive controls like buttons and sliders.
* Handle user input from various input devices.
* Create transitions between different UI screens.
* Integrate the UI system with the game's scene architecture.
  
While this UI is now functional, you may have noticed that it uses Gum's default styling which does not match our game's visual theme.  In the next chapter, we will learn how to customize the appearance of our UI elements to create a cohesive visual style that complements our game's aesthetic.

## Test Your Knowledge

1. What are the two main types of objects in Gum, and how do they differ?

    :::question-answer
    The two main types are:

    * **Forms**: Interactive UI elements like buttons, sliders, and panels that handle user input. They provide built-in functionality for common UI interactions.
    * **Visuals**: Display elements like TextRuntime, ColoredRectangleRuntime, and NineSliceRuntime that are used to render graphics. They have no built-in interaction behavior but can be customized visually.
  
    Forms controls contain Visuals, accessible through the `Visual` property, creating a separation between functionality and presentation.
    :::

2. How does Gum handle the parent-child relationship of UI elements, and why is this important?

    :::question-answer
    Gum implements parent-child relationships through a hierarchical structure where:

    * UI elements must be connected to the root container to be visible
    * Children can be added directly to a parent's Visual.Children collection
    * Position coordinates of child elements are relative to their parent
    * Property changes like visibility cascade from parent to children

    This relationship is important because it allows for organizing related UI elements as groups, controlling entire sections of UI with a single property change, and positioning elements relative to their container rather than absolute screen coordinates.
    :::

3. What are the two ways to customize the appearance of Gum UI elements?

    :::question-answer
    The two ways to customize Gum UI elements are:

    1. **Direct property assignment**: Setting properties directly in code (like `MyButton.Visual.Width = 100`). This works well for initial setup and static properties.
    2. **States**: Using Gum's state system (`StateSave` objects) to define different visual states that can be applied in response to specific conditions or events. States are automatically applied by Forms controls in response to user interactions (like focus or highlighting).

    States are useful for dynamic changes that occur during gameplay, as they separate visual response logic from game logic.
    :::

4. What steps are necessary to integrate Gum's UI system with MonoGame's game loop?

    :::question-answer
    To integrate Gum with MonoGame's game loop:

    1. Initialize Gum in the game's Initialize method with `GumService.Default.Initialize(this)`
    2. Configure content loading by setting `GumService.Default.ContentLoader.XnaContentManager`
    3. Set up input handling by adding keyboards and gamepads to `FrameworkElement.KeyboardsForUiControl` and `FrameworkElement.GamePadsForUiControl`
    4. Call `GumService.Default.Update()` in the game's Update method
    5. Call `GumService.Default.Draw()` in the game's Draw method
    6. For scene transitions, clear existing UI elements with `GumService.Default.Root.Children.Clear()`

    This ensures Gum can update and render UI elements in sync with the game's main loop.
    :::<|MERGE_RESOLUTION|>--- conflicted
+++ resolved
@@ -14,14 +14,14 @@
 * Handle input from keyboard, mouse, and gamepads
 * Integrate the UI system with our existing game architecture.
 
+> [!IMPORTANT]
+> While GUM is used in this tutorial it is only one of many UI libraries available to the MonoGame community, some notable others are [EmptyKeys](https://github.com/EmptyKeys/UI_Engines), [GeonBit.UI](https://github.com/RonenNess/GeonBit.UI), as well as entire Game Frameworks/Engines like [Nez}(https://github.com/prime31/Nez) that have their own built in UI systems.
+>
+> Check out the [MonoGame Resources](https://monogame.net/resources/) page, as well as [awesome-monogame](https://github.com/aloisdeniel/awesome-monogame) from [Alo�s Deniel](https://github.com/aloisdeniel) for even more community offerings.
+
 ## What is Gum?
 
 Gum is a powerful UI layout engine and framework. It provides a flexible, efficient system capable of producing virtually any UI layout you might need in your games. While originally developed alongside the FlatRedBall game engine, Gum has evolved to work seamlessly with multiple platforms, including MonoGame, which we will be using in this tutorial.
-
-> [!IMPORTANT]
-> While GUM is used in this tutorial it is only one of many UI libraries available to the MonoGame community, some notable others are [EmptyKeys ](https://github.com/EmptyKeys/UI_Engines), [GeonBit.UI](https://github.com/RonenNess/GeonBit.UI), as well as entire Game Frameworks/Engines like [Nez}() that have their own built in UI systems.
->
-> Check out [awesome-monogame](https://github.com/aloisdeniel/awesome-monogame) from [Aloïs Deniel](https://github.com/aloisdeniel) as well as the [MonoGame Resources](https://monogame.net/resources/) page for even more community offerings.
 
 ### Why Use Gum?
 
@@ -360,11 +360,7 @@
 
 First, download the UI sound effect by right-clicking the following link and saving it as `ui.wav` in the game project's `Content/audio` folder:
 
-<<<<<<< HEAD
-* [ui.wav](./files/ui.wav)
-=======
-- [ui.wav](./files/ui.wav){download}
->>>>>>> 4a1d4cac
+* [ui.wav](./files/ui.wav){download}
 
 Next, add this sound effect to your content project using the MGCB Editor:
 
@@ -426,14 +422,10 @@
 
 With Gum added and initialized in our game, we can now implement UI elements for our title scene.  We will create panels for both the main menu and options menu, implement the necessary event handlers, and integrate everything with our existing title scene.
 
-<<<<<<< HEAD
-First, open the `TitleScene.cs` file in the game project and add the following using declarations to the top of the `TitleScene` class:
-=======
 > [!NOTE]
 > When adding these sections one by one, you may see compiler errors until all sections are in place. This is normal, as some parts of the code will reference fields or methods that haven't been added yet. Once all sections are complete, these errors will resolve.
 
 First, open the *TitleScene.cs* file in the game project and add the following using declarations to the top of the `TitleScene` class:
->>>>>>> 4a1d4cac
 
 [!code-csharp[](./snippets/titlescene/usings.cs?highlight=1,3,6-8)]
 
@@ -443,13 +435,9 @@
 
 #### Creating the Title Panel
 
-<<<<<<< HEAD
 First, create a new method that builds our main menu panel with start and options buttons.
 
 Add the following method to the `TitleScene` class:
-=======
-First, wew ill create a method that builds our main menu panel with start and options buttons.  Add the following method to the `TitleScene` class after the fields:
->>>>>>> 4a1d4cac
 
 [!code-csharp[](./snippets/titlescene/createtitlepanel.cs)]
 
@@ -458,13 +446,9 @@
 > [!NOTE]
 > Notice how we use `Anchor` to position the buttons relative to the panel's edges, with the "Start" button anchored at the bottom left and the "Options" button anchored at the bottom right.  Then the positioning of the elements is adjusted relative to its anchor point.
 
-<<<<<<< HEAD
 Each button registers a `Click` event handler to respond when the players selects it, we should implement the event handler method for these buttons next.
 
 Add the following methods to the `TitleScene` class:
-=======
-Each button registers a `Click` event handler to respond when the players selects it. We should implement the event handler method for these buttons next.  Add the following methods to the `TitleScene` class after the `CreateTitlePanel` method:
->>>>>>> 4a1d4cac
 
 [!code-csharp[](./snippets/titlescene/handlestartclicked.cs)]
 
@@ -474,13 +458,9 @@
 
 #### Creating the Options Panel
 
-<<<<<<< HEAD
 Next, we will create the options panel with sliders to adjust the volume for music and sound effects.
 
 Add the following method to the `TitleScene` class:
-=======
-Next, we will create the options panel with sliders to adjust the volume for music and sound effects.  Add the following method to the `TitleScene` class after the `HandleOptionsClicked` method:
->>>>>>> 4a1d4cac
 
 [!code-csharp[](./snippets/titlescene/createoptionspanel.cs)]
 
@@ -521,11 +501,7 @@
 
 [!code[](./snippets/titlescene/loadcontent.cs?highlight=12-13)]
 
-<<<<<<< HEAD
-Then update the `Update` method to include Gum's update logic:
-=======
 Next modify the `Update` method to include Gum's update logic:
->>>>>>> 4a1d4cac
 
 [!code[](./snippets/titlescene/update.cs?highlight=14)]
 
@@ -582,23 +558,19 @@
 
 [!code-csharp[](./snippets/gamescene/createpausepanel.cs)]
 
-<<<<<<< HEAD
+Now we should implement the event handlers for these controls. First, we will implement the handler for the "Resume" button. Add the following method to the `GameScene` class after the `CreatePausePanel` method:
+
+[!code-csharp[](./snippets/gamescene/handleresumebuttonclicked.cs)]
+
+This method plays the UI sound effect for auditory feedback and then hides the pause panel so that the game can resume.
+
+Next is the handler for the "Quit" button.  Add the following method to the `GameScene` class after the `HandleResumeButtonClicked` method:
+
+[!code-csharp[](./snippets/gamescene/handlequitbuttonclicked.cs)]
+
+This method as well plays the UI sound effect for auditory feedback, then quits the game by changing scenes back to the title scene.
+
 #### Initializing the Game UI
-=======
-Now we should implement the event handlers for these controls. First, we will implement the handler for the "Resume" button. Add the following method to the `GameScene` class after the `CreatePausePanel` method:
-
-[!code-csharp[](./snippets/gamescene/handleresumebuttonclicked.cs)]
-
-This method plays the UI sound effect for auditory feedback and then hides the pause panel so that the game can resume.
-
-Next is the handler for the "Quit" button.  Add the following method to the `GameScene` class after the `HandleResumeButtonClicked` method:
-
-[!code-csharp[](./snippets/gamescene/handlequitbuttonclicked.cs)]
-
-This method as well plays the UI sound effect for auditory feedback, then quits the game by changing scenes back to the title scene.
-
-#### Initializing the UI
->>>>>>> 4a1d4cac
 
 Now that we have implemented the method to create the pause panel, we can implement the main UI initializations method that will call them.   Add the following method to the `GameScene` class after the `CreatePausePanel` method:
 
@@ -616,11 +588,7 @@
 
 [!code-csharp[](./snippets/gamescene/loadcontent.cs?highlight=27-28)]
 
-<<<<<<< HEAD
-Next, add the following to the beginning of the `Update` method to include Gum's update logic and to only update the game if it is not paused, pausing will prevent any other Game update logic running.  We will use the visibility of the pause menu to determine if the game is paused or not:
-=======
 Next, modify the `Update` method to include Gum's update logic and to only update the game if it is not paused.  We will use the visibility of the pause menu to determine if the game is paused or not:
->>>>>>> 4a1d4cac
 
 [!code-csharp[](./snippets/gamescene/update.cs?highlight=3-10)]
 
